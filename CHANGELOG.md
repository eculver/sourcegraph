<!--
###################################### READ ME ###########################################
### This changelog should always be read on `master` branch. Its contents on version   ###
### branches do not necessarily reflect the changes that have gone into that branch.   ###
##########################################################################################
-->

# Changelog

All notable changes to Sourcegraph are documented in this file.

## 3.13.0 (unreleased)

### Added

- Experimental: the search query input now provides syntax highlighting, hover tooltips, and diagnostics on filters in search queries. Requires the global settings value `{ "experimentalFeatures": { "smartSearchField": true } }`.
- Added a setting `search.hideSuggestions`, which when set to `true`, will hide search suggestions in the search bar.
- An experimental tool [src-expose](https://docs.sourcegraph.com/admin/external_service/other#experimental-src-expose) to import code from any code host.
- Experimental: Added new field `certificates` as in `{ "experimentalFeatures" { "tls.external": { "certificates": ["<CERT>"] } } }`. This allows you to add certificates to trust when communicating with a code host (via API or git+http). We expect this to be useful for adding internal certificate authorities/self-signed certificates. [#71](https://github.com/sourcegraph/sourcegraph/issues/71)
- Added a setting `auth.minPasswordLength`, which when set, causes a minimum password length to be enforced when users sign up or change passwords. [#7521](https://github.com/sourcegraph/sourcegraph/issues/7521)

### Changed

- experimentalFeatures.splitSearchModes was removed as a site configuration option. It should be set in global/org/user settings.
- Sourcegraph now waits for `90s` instead of `5s` for Redis to be available before quitting. This duration is configurable with the new `SRC_REDIS_WAIT_FOR` environment variable.
- The Sourcegraph Docker image optimized its use of Redis to make start-up significantly faster in certain scenarios (e.g when container restarts were frequent). ([#3300](https://github.com/sourcegraph/sourcegraph/issues/3300), [#2904](https://github.com/sourcegraph/sourcegraph/issues/2904))
- Upgrading Sourcegraph is officially supported for one minor version increment (e.g., 3.12 -> 3.13). Previously, upgrades from 2 minor versions previous were supported. Please reach out to support@sourcegraph.com if you would like assistance upgrading from a much older version of Sourcegraph.
<<<<<<< HEAD
- [Documentation](https://github.com/sourcegraph/deploy-sourcegraph/blob/master/configure/jaeger/README.md) in github.com/sourcegraph/deploy-sourcegraph for deploying Jaeger in Kubernetes clusters running Sourcegraph has been updated to use the [Jaeger Operator](https://www.jaegertracing.io/docs/1.16/operator/), the recommended standard way of deploying Jaeger in a Kubernetes cluster. We recommend existing customers that use Jaeger adopt this new method of deployment. Please reach out to support@sourcegraph.com if you'd like assistance updating.
=======
- The GraphQL mutation `previewCampaignPlan` has been renamed to `createCampaignPlan`. This mutation is part of Automation, which is still in beta and behind a feature flag and thus subject to possible breaking changes while we still work on it.
- The GraphQL field `CampaignPlan.changesets` has been deprecated and will be removed in 3.15. A new field called `CampaignPlan.changesetPlans` has been introduced to make the naming more consistent with the `Campaign.changesetPlans` field. Please use that instead. [#7966](https://github.com/sourcegraph/sourcegraph/pull/7966)
>>>>>>> e4b294f4

### Fixed

- After adding/removing a gitserver replica the admin interface will correctly report that repositories that need to move replicas as cloning. [#7970](https://github.com/sourcegraph/sourcegraph/issues/7970)
- Show download button for images. [#7924](https://github.com/sourcegraph/sourcegraph/issues/7924)
- gitserver backoffs trying to re-clone repositories if they fail to clone. In the case of large monorepos that failed this lead to gitserver constantly cloning them and using many resources. [#7804](https://github.com/sourcegraph/sourcegraph/issues/7804)
- It is now possible to escape spaces using `\` in the search queries when using regexp. [#7604](https://github.com/sourcegraph/sourcegraph/issues/7604))
- **Monitoring:** Fixed an issue with the **Frontend** -> **Search responses by status** panel which caused search response types to not be aggregated as expected. [#7627](https://github.com/sourcegraph/sourcegraph/issues/7627)
- **Monitoring:** Fixed an issue with the **Replacer**, **Repo Updater**, and **Searcher** dashboards would incorrectly report on a metric from the unrelated query-runner service. [#7531](https://github.com/sourcegraph/sourcegraph/issues/7531)

### Removed

- All repository fields related to `enabled` and `disabled` have been removed from the GraphQL API. These fields have been deprecated since 3.4. [#3971](https://github.com/sourcegraph/sourcegraph/pull/3971)
- The deprecated extension API `Hover.__backcompatContents` was removed.

## 3.12.6

### Changed

- When GitLab permissions are turned on using GitLab OAuth authentication, GitLab project visibility is fetched in batches, which is generally more efficient than fetching them individually. The `minBatchingThreshold` and `maxBatchRequests` fields of the `authorization.identityProvider` object in the GitLab repositories configuration control when such batch fetching is used. [#8171](https://github.com/sourcegraph/sourcegraph/pull/8171)

## 3.12.5

### Fixed

- Fixed an internal race condition in our Docker build process. The previous patch version 3.12.4 contained an lsif-server version that was newer than expected. The affected artifacts have since been removed from the Docker registry.

## 3.12.4

### Added

- New optional `apiURL` configuration option for Bitbucket Cloud code host connection [#8082](https://github.com/sourcegraph/sourcegraph/pull/8082)

## 3.12.3

### Fixed

- Fixed an issue in `sourcegraph/*` Docker images where data folders were either not created or had incorrect permissions - preventing the use of Docker volumes. [#7991](https://github.com/sourcegraph/sourcegraph/pull/7991)

## 3.12.2

### Added

- Experimental: The site configuration field `automation.readAccess.enabled` allows site-admins to give read-only access for Automation campaigns to non-site-admins. This is a setting for the experimental feature Automation and will only have an effect when Automation is enabled under `experimentalFeatures`. [#8013](https://github.com/sourcegraph/sourcegraph/issues/8013)

### Fixed

- A regression in 3.12.0 which caused [Automation find-leaked-credentials campaigns](https://docs.sourcegraph.com/user/automation#finding-leaked-credentials) to not return any results for private repositories. [#7914](https://github.com/sourcegraph/sourcegraph/issues/7914)
- A regression in 3.12.0 which removed the horizontal bar between search result matches.
- Manual Automation campaigns were wrongly displayed as being in draft mode. [#8009](https://github.com/sourcegraph/sourcegraph/issues/8009)
- Manual campaigns could be published and create the wrong changesets on code hosts, even though the campaign was never in draft mode (see line above). [#8012](https://github.com/sourcegraph/sourcegraph/pull/8012)
- A regression in 3.12.0 which caused manual campaigns to not properly update the UI after adding a changeset. [#8023](https://github.com/sourcegraph/sourcegraph/pull/8023)
- Minor improvements to manual campaign form fields. [#8033](https://github.com/sourcegraph/sourcegraph/pull/8033)

## 3.12.1

### Fixed

- The ephemeral `/site-config.json` escape-hatch config file has moved to `$HOME/site-config.json`, to support non-root container environments. [#7873](https://github.com/sourcegraph/sourcegraph/issues/7873)
- Fixed an issue where repository permissions would sometimes not be cached, due to improper Redis nil value handling. [#7912](https://github.com/sourcegraph/sourcegraph/issues/7912)

## 3.12.0

### Added

- Bitbucket Server repositories with the label `archived` can be excluded from search with `archived:no` [syntax](https://docs.sourcegraph.com/user/search/queries). [#5494](https://github.com/sourcegraph/sourcegraph/issues/5494)
- Add button to download file in code view. [#5478](https://github.com/sourcegraph/sourcegraph/issues/5478)
- The new `allowOrgs` site config setting in GitHub `auth.providers` enables admins to restrict GitHub logins to members of specific GitHub organizations. [#4195](https://github.com/sourcegraph/sourcegraph/issues/4195)
- Support case field in repository search. [#7671](https://github.com/sourcegraph/sourcegraph/issues/7671)
- Skip LFS content when cloning git repositories. [#7322](https://github.com/sourcegraph/sourcegraph/issues/7322)
- Hover tooltips and _Find Reference_ results now display a badge to indicate when a result is search-based. These indicators can be disabled by adding `{ "experimentalFeatures": { "showBadgeAttachments": false } }` in global settings.
- Automation campaigns can now be created as drafts, which can be shared and updated without creating changesets (pull requests) on code hosts. When ready, a draft can then be published, either completely or changeset by changeset, to create changesets on the code host. [#7659](https://github.com/sourcegraph/sourcegraph/pull/7659)
- Experimental: feature flag `BitbucketServerFastPerm` can be enabled to speed up fetching ACL data from Bitbucket Server instances. This requires [Bitbucket Server Sourcegraph plugin](https://github.com/sourcegraph/bitbucket-server-plugin) to be installed.
- Experimental: A site configuration field `{ "experimentalFeatures" { "tls.external": { "insecureSkipVerify": true } } }` which allows you to configure SSL/TLS settings for Sourcegraph contacting your code hosts. Currently just supports turning off TLS/SSL verification. [#71](https://github.com/sourcegraph/sourcegraph/issues/71)
- Experimental: To search across multiple revisions of the same repository, list multiple branch names (or other revspecs) separated by `:` in your query, as in `repo:myrepo@branch1:branch2:branch2`. To search all branches, use `repo:myrepo@*refs/heads/`. Requires the site configuration value `{ "experimentalFeatures": { "searchMultipleRevisionsPerRepository": true } }`. Previously this was only supported for diff and commit searches.
- Experimental: interactive search mode, which helps users construct queries using UI elements. Requires the site configuration value `{ "experimentalFeatures": { "splitSearchModes": true } }`. The existing plain text search format is still available via the dropdown menu on the left of the search bar.
- A case sensitivity toggle now appears in the search bar.
- Add explicit repository permissions support with site configuration field `{ "permissions.userMapping" { "enabled": true, "bindID": "email" } }`.

### Changed

- The "Files" tab in the search results page has been renamed to "Filenames" for clarity.
- The search query builder now lives on its own page at `/search/query-builder`. The home search page has a link to it.
- User passwords when using builtin auth are limited to 256 characters. Existing passwords longer than 256 characters will continue to work.
- GraphQL API: Campaign.changesetCreationStatus has been renamed to Campaign.status to be aligned with CampaignPlan. [#7654](https://github.com/sourcegraph/sourcegraph/pull/7654)
- When using GitHub as an authentication provider, `read:org` scope is now required. This is used to support the new `allowOrgs` site config setting in the GitHub `auth.providers` configuration, which enables site admins to restrict GitHub logins to members of a specific GitHub organization. This for example allows having a Sourcegraph instance with GitHub sign in configured be exposed to the public internet without allowing everyone with a GitHub account access to your Sourcegraph instance.

### Fixed

- The experimental search pagination API no longer times out when large repositories are encountered. [#6384](https://github.com/sourcegraph/sourcegraph/issues/6384)
- We resolve relative symbolic links from the directory of the symlink, rather than the root of the repository. [#6034](https://github.com/sourcegraph/sourcegraph/issues/6034)
- Show errors on repository settings page when repo-updater is down. [#3593](https://github.com/sourcegraph/sourcegraph/issues/3593)
- Remove benign warning that verifying config took more than 10s when updating or saving an external service. [#7176](https://github.com/sourcegraph/sourcegraph/issues/7176)
- repohasfile search filter works again (regressed in 3.10). [#7380](https://github.com/sourcegraph/sourcegraph/issues/7380)
- Structural search can now run on very large repositories containing any number of files. [#7133](https://github.com/sourcegraph/sourcegraph/issues/7133)

### Removed

- The deprecated GraphQL mutation `setAllRepositoriesEnabled` has been removed. [#7478](https://github.com/sourcegraph/sourcegraph/pull/7478)
- The deprecated GraphQL mutation `deleteRepository` has been removed. [#7483](https://github.com/sourcegraph/sourcegraph/pull/7483)

## 3.11.4

### Fixed

- The `/.auth/saml/metadata` endpoint has been fixed. Previously it panicked if no encryption key was set.
- The version updating logic has been fixed for `sourcegraph/server`. Users running `sourcegraph/server:3.12.3` will need to manually modify their `docker run` command to use `sourcegraph/server:3.12.3` or higher. [#7442](https://github.com/sourcegraph/sourcegraph/issues/7442)

## 3.11.1

### Fixed

- The syncing process for newly created Automation changesets has been fixed again after they have erroneously been marked as deleted in the database. [#7522](https://github.com/sourcegraph/sourcegraph/pull/7522)

## 3.11.0

**Important:** If you use `SITE_CONFIG_FILE` or `CRITICAL_CONFIG_FILE`, please be sure to follow the steps in: [migration notes for Sourcegraph v3.11+](doc/admin/migration/3_11.md) after upgrading.

### Added

- Language statistics by commit are available via the API. [#6737](https://github.com/sourcegraph/sourcegraph/pull/6737)
- Added a new page that shows [language statistics for the results of a search query](https://docs.sourcegraph.com/user/search#statistics).
- Global settings can be configured from a local file using the environment variable `GLOBAL_SETTINGS_FILE`.
- High-level health metrics and dashboards have been added to Sourcegraph's monitoring (found under the **Site admin** -> **Monitoring** area). [#7216](https://github.com/sourcegraph/sourcegraph/pull/7216)
- Logging for GraphQL API requests not issued by Sourcegraph is now much more verbose, allowing for easier debugging of problematic queries and where they originate from. [#5706](https://github.com/sourcegraph/sourcegraph/issues/5706)
- A new Automation campaign type finds and removes leaked NPM credentials. [#6893](https://github.com/sourcegraph/sourcegraph/pull/6893)
- Automation campaigns can now be retried to create failed changesets due to ephemeral errors (e.g. network problems when creating a pull request on GitHub). [#6718](https://github.com/sourcegraph/sourcegraph/issues/6718)
- The initial release of [structural code search](https://docs.sourcegraph.com/user/search/structural).

### Changed

- `repohascommitafter:` search filter uses a more efficient git command to determine inclusion. [#6739](https://github.com/sourcegraph/sourcegraph/pull/6739)
- `NODE_NAME` can be specified instead of `HOSTNAME` for zoekt-indexserver. `HOSTNAME` was a confusing configuration to use in [Pure-Docker Sourcegraph deployments](https://github.com/sourcegraph/deploy-sourcegraph-docker). [#6846](https://github.com/sourcegraph/sourcegraph/issues/6846)
- The feedback toast now requests feedback every 60 days of usage (was previously only once on the 3rd day of use). [#7165](https://github.com/sourcegraph/sourcegraph/pull/7165)
- The lsif-server container now only has a dependency on Postgres, whereas before it also relied on Redis. [#6880](https://github.com/sourcegraph/sourcegraph/pull/6880)
- Renamed the GraphQL API `LanguageStatistics` fields to `name`, `totalBytes`, and `totalLines` (previously the field names started with an uppercase letter, which was inconsistent).
- Detecting a file's language uses a more accurate but slower algorithm. To revert to the old (faster and less accurate) algorithm, set the `USE_ENHANCED_LANGUAGE_DETECTION` env var to the string `false` (on the `sourcegraph/server` container, or if using the cluster deployment, on the `sourcegraph-frontend` pod).
- Diff and commit searches that make use of `before:` and `after:` filters to narrow their search area are now no longer subject to the 50-repository limit. This allows for creating saved searches on more than 50 repositories as before. [#7215](https://github.com/sourcegraph/sourcegraph/issues/7215)

### Fixed

- Changes to external service configurations are reflected much faster. [#6058](https://github.com/sourcegraph/sourcegraph/issues/6058)
- Deleting an external service will not show warnings for the non-existent service. [#5617](https://github.com/sourcegraph/sourcegraph/issues/5617)
- Suggested search filter chips are quoted if necessary. [#6498](https://github.com/sourcegraph/sourcegraph/issues/6498)
- Remove potential panic in gitserver if heavily loaded. [#6710](https://github.com/sourcegraph/sourcegraph/issues/6710)
- Multiple fixes to make the preview and creation of Automation campaigns more robust and a smoother user experience. [#6682](https://github.com/sourcegraph/sourcegraph/pull/6682) [#6625](https://github.com/sourcegraph/sourcegraph/issues/6625) [#6658](https://github.com/sourcegraph/sourcegraph/issues/6658) [#7088](https://github.com/sourcegraph/sourcegraph/issues/7088) [#6766](https://github.com/sourcegraph/sourcegraph/issues/6766) [#6717](https://github.com/sourcegraph/sourcegraph/issues/6717) [#6659](https://github.com/sourcegraph/sourcegraph/issues/6659)
- Repositories referenced in Automation campaigns that are removed in an external service configuration change won't lead to problems with the syncing process anymore. [#7015](https://github.com/sourcegraph/sourcegraph/pull/7015)
- The Searcher dashboard (and the `src_graphql_search_response` Prometheus metric) now properly account for search alerts instead of them being incorrectly added to the `timeout` category. [#7214](https://github.com/sourcegraph/sourcegraph/issues/7214)
- In the experimental search pagination API, the `cloning`, `missing`, and other repository fields now return a well-defined set of results. [#6000](https://github.com/sourcegraph/sourcegraph/issues/6000)

### Removed

- The management console has been removed. All critical configuration previously stored in the management console will be automatically migrated to your site configuration. For more information about this change, or if you use `SITE_CONFIG_FILE` / `CRITICAL_CONFIG_FILE`, please see the [migration notes for Sourcegraph v3.11+](doc/admin/migration/3_11.md).

## 3.10.4

### Fixed

- An issue where diff/commit searches that would run over more than 50 repositories would incorrectly display a timeout error instead of the correct error suggesting users scope their query to less repositories. [#7090](https://github.com/sourcegraph/sourcegraph/issues/7090)

## 3.10.3

### Fixed

- A critical regression in 3.10.2 which caused diff, commit, and repository searches to timeout. [#7090](https://github.com/sourcegraph/sourcegraph/issues/7090)
- A critical regression in 3.10.2 which caused "No results" to appear frequently on pages with search results. [#7095](https://github.com/sourcegraph/sourcegraph/pull/7095)
- An issue where the built-in Grafana Searcher dashboard would show duplicate success/error metrics. [#7078](https://github.com/sourcegraph/sourcegraph/pull/7078)

## 3.10.2

### Added

- Site admins can now use the built-in Grafana Searcher dashboard to observe how many search requests are successful, or resulting in errors or timeouts. [#6756](https://github.com/sourcegraph/sourcegraph/issues/6756)

### Fixed

- When searches timeout, a consistent UI with clear actions like a button to increase the timeout is now returned. [#6754](https://github.com/sourcegraph/sourcegraph/issues/6754)
- To reduce the chance of search timeouts in some cases, the default indexed search timeout has been raised from 1.5s to 3s. [#6754](https://github.com/sourcegraph/sourcegraph/issues/6754)
- We now correctly inform users of the limitations of diff/commit search. If a diff/commit search would run over more than 50 repositories, users will be shown an error suggesting they scope their search to less repositories using the `repo:` filter. Global diff/commit search support is being tracked in [#6826](https://github.com/sourcegraph/sourcegraph/issues/6826). [#5519](https://github.com/sourcegraph/sourcegraph/issues/5519)

## 3.10.1

### Added

- Syntax highlighting for Starlark (Bazel) files. [#6827](https://github.com/sourcegraph/sourcegraph/issues/6827)

### Fixed

- The experimental search pagination API no longer times out when large repositories are encountered. [#6384](https://github.com/sourcegraph/sourcegraph/issues/6384) [#6383](https://github.com/sourcegraph/sourcegraph/issues/6383)
- In single-container deployments, the builtin `postgres_exporter` now correctly respects externally configured databases. This previously caused PostgreSQL metrics to not show up in Grafana when an external DB was in use. [#6735](https://github.com/sourcegraph/sourcegraph/issues/6735)

## 3.10.0

### Added

- Indexed Search supports horizontally scaling. Instances with large number of repositories can update the `replica` field of the `indexed-search` StatefulSet. See [configure indexed-search replica count](https://github.com/sourcegraph/deploy-sourcegraph/blob/master/docs/configure.md#configure-indexed-search-replica-count). [#5725](https://github.com/sourcegraph/sourcegraph/issues/5725)
- Bitbucket Cloud external service supports `exclude` config option. [#6035](https://github.com/sourcegraph/sourcegraph/issues/6035)
- `sourcegraph/server` Docker deployments now support the environment variable `IGNORE_PROCESS_DEATH`. If set to true the container will keep running, even if a subprocess has died. This is useful when manually fixing problems in the container which the container refuses to start. For example a bad database migration.
- Search input now offers filter type suggestions [#6105](https://github.com/sourcegraph/sourcegraph/pull/6105).
- The keyboard shortcut <kbd>Ctrl</kbd>+<kbd>Space</kbd> in the search input shows a list of available filter types.
- Sourcegraph Kubernetes cluster site admins can configure PostgreSQL by specifying `postgresql.conf` via ConfigMap. [sourcegraph/deploy-sourcegraph#447](https://github.com/sourcegraph/deploy-sourcegraph/pull/447)

### Changed

- **Required Kubernetes Migration:** The [Kubernetes deployment](https://github.com/sourcegraph/deploy-sourcegraph) manifest for indexed-search services has changed from a Normal Service to a Headless Service. This is to enable Sourcegraph to individually resolve indexed-search pods. Services are immutable, so please follow the [migration guide](https://github.com/sourcegraph/deploy-sourcegraph/blob/master/docs/migrate.md#310).
- Fields of type `String` in our GraphQL API that contain [JSONC](https://komkom.github.io/) now have the custom scalar type `JSONCString`. [#6209](https://github.com/sourcegraph/sourcegraph/pull/6209)
- `ZOEKT_HOST` environment variable has been deprecated. Please use `INDEXED_SEARCH_SERVERS` instead. `ZOEKT_HOST` will be removed in 3.12.
- Directory names on the repository tree page are now shown in bold to improve readability.
- Added support for Bitbucket Server pull request activity to the [Automation](https://about.sourcegraph.com/product/automation/) campaign burndown chart. When used, this feature leads to more requests being sent to Bitbucket Server, since Sourcegraph needs to keep track of how a pull request's state changes over time. With [the instance scoped webhooks](https://docs.google.com/document/d/1I3Aq1WSUh42BP8KvKr6AlmuCfo8tXYtJu40WzdNT6go/edit) in our [Bitbucket Server plugin](https://github.com/sourcegraph/bitbucket-server-plugin/pull/10) as well as up-coming [heuristical syncing changes](#6389), this additional load will be significantly reduced in the future.

### Fixed

- Support hyphens in Bitbucket Cloud team names. [#6154](https://github.com/sourcegraph/sourcegraph/issues/6154)
- Server will run `redis-check-aof --fix` on startup to fix corrupted AOF files. [#651](https://github.com/sourcegraph/sourcegraph/issues/651)
- Authorization provider configuration errors in external services will be shown as site alerts. [#6061](https://github.com/sourcegraph/sourcegraph/issues/6061)

### Removed

## 3.9.4

### Changed

- The experimental search pagination API's `PageInfo` object now returns a `String` instead of an `ID` for its `endCursor`, and likewise for the `after` search field. Experimental paginated search API users may need to update their usages to replace `ID` cursor types with `String` ones.

### Fixed

- The experimental search pagination API no longer omits a single repository worth of results at the end of the result set. [#6286](https://github.com/sourcegraph/sourcegraph/issues/6286)
- The experimental search pagination API no longer produces search cursors that can get "stuck". [#6287](https://github.com/sourcegraph/sourcegraph/issues/6287)
- In literal search mode, searching for quoted strings now works as expected. [#6255](https://github.com/sourcegraph/sourcegraph/issues/6255)
- In literal search mode, quoted field values now work as expected. [#6271](https://github.com/sourcegraph/sourcegraph/pull/6271)
- `type:path` search queries now correctly work in indexed search again. [#6220](https://github.com/sourcegraph/sourcegraph/issues/6220)

## 3.9.3

### Changed

- Sourcegraph is now built using Go 1.13.3 [#6200](https://github.com/sourcegraph/sourcegraph/pull/6200).

## 3.9.2

### Fixed

- URI-decode the username, password, and pathname when constructing Postgres connection paramers in lsif-server [#6174](https://github.com/sourcegraph/sourcegraph/pull/6174). Fixes a crashing lsif-server process for users with passwords containing special characters.

## 3.9.1

### Changed

- Reverted [#6094](https://github.com/sourcegraph/sourcegraph/pull/6094) because it introduced a minor security hole involving only Grafana.
  [#6075](https://github.com/sourcegraph/sourcegraph/issues/6075) will be fixed with a different approach.

## 3.9.0

### Added

- Our external service syncing model will stream in new repositories to Sourcegraph. Previously we could only add a repository to our database and clone it once we had synced all information from all external services (to detect deletions and renames). Now adding a repository to an external service configuration should be reflected much sooner, even on large instances. [#5145](https://github.com/sourcegraph/sourcegraph/issues/5145)
- There is now an easy way for site admins to view and export settings and configuration when reporting a bug. The page for doing so is at /site-admin/report-bug, linked to from the site admin side panel under "Report a bug".
- An experimental search pagination API to enable better programmatic consumption of search results is now available to try. For more details and known limitations see [the documentation](https://docs.sourcegraph.com/api/graphql/search).
- Search queries can now be interpreted literally.
  - There is now a dot-star icon in the search input bar to toggle the pattern type of a query between regexp and literal.
  - There is a new `search.defaultPatternType` setting to configure the default pattern type, regexp or literal, for searches.
  - There is a new `patternType:` search token which overrides the `search.defaultPatternType` setting, and the active state of the dot-star icon in determining the pattern type of the query.
- Added support for GitHub organization webhooks to enable faster updates of metadata used by [Automation](https://about.sourcegraph.com/product/automation/), such as pull requests or issue comments. See the [GitHub webhook documentation](https://docs.sourcegraph.com/admin/external_service/github#webhooks) for instructions on how to enable webhooks.
- Added burndown chart to visualize progress of campaigns.
- Added ability to edit campaign titles and descriptions.

### Changed

- **Recommended Kubernetes Migration:** The [Kubernetes deployment](https://github.com/sourcegraph/deploy-sourcegraph) manifest for indexed-search pods has changed from a Deployment to a StatefulSet. This is to enable future work on horizontally scaling indexed search. To retain your existing indexes there is a [migration guide](https://github.com/sourcegraph/deploy-sourcegraph/blob/master/docs/migrate.md#39).
- Allow single trailing hyphen in usernames and org names [#5680](https://github.com/sourcegraph/sourcegraph/pull/5680)
- Indexed search won't spam the logs on startup if the frontend API is not yet available. [zoekt#30](https://github.com/sourcegraph/zoekt/pull/30), [#5866](https://github.com/sourcegraph/sourcegraph/pull/5866)
- Search query fields are now case insensitive. For example `repoHasFile:` will now be recognized, not just `repohasfile:`. [#5168](https://github.com/sourcegraph/sourcegraph/issues/5168)
- Search queries are now interpreted literally by default, rather than as regular expressions. [#5899](https://github.com/sourcegraph/sourcegraph/pull/5899)
- The `search` GraphQL API field now takes a two new optional parameters: `version` and `patternType`. `version` determines the search syntax version to use, and `patternType` determines the pattern type to use for the query. `version` defaults to "V1", which is regular expression searches by default, if not explicitly passed in. `patternType` overrides the pattern type determined by version.
- Saved searches have been updated to support the new patternType filter. All existing saved searches have been updated to append `patternType:regexp` to the end of queries to ensure deterministic results regardless of the patternType configurations on an instance. All new saved searches are required to have a `patternType:` field in the query.
- Allow text selection in search result headers (to allow for e.g. copying filenames)

### Fixed

- Web app: Fix paths with special characters (#6050)
- Fixed an issue that rendered the search filter `repohascommitafter` unusable in the presence of an empty repository. [#5149](https://github.com/sourcegraph/sourcegraph/issues/5149)
- An issue where `externalURL` not being configured in the management console could go unnoticed. [#3899](https://github.com/sourcegraph/sourcegraph/issues/3899)
- Listing branches and refs now falls back to a fast path if there are a large number of branches. Previously we would time out. [#4581](https://github.com/sourcegraph/sourcegraph/issues/4581)
- Sourcegraph will now ignore the ambiguous ref HEAD if a repository contains it. [#5291](https://github.com/sourcegraph/sourcegraph/issues/5291)

### Removed

## 3.8.2

### Fixed

- Sourcegraph cluster deployments now run a more stable syntax highlighting server which can self-recover from rarer failure cases such as getting stuck at high CPU usage when highlighting some specific files. [#5406](https://github.com/sourcegraph/sourcegraph/issues/5406) This will be ported to single-container deployments [at a later date](https://github.com/sourcegraph/sourcegraph/issues/5841).

## 3.8.1

### Added

- Add `nameTransformations` setting to GitLab external service to help transform repository name that shows up in the Sourcegraph UI.

## 3.8.0

### Added

- A toggle button for browser extension to quickly enable/disable the core functionality without actually enable/disable the entire extension in the browser extension manager.
- Tabs to easily toggle between the different search result types on the search results page.

### Changed

- A `hardTTL` setting was added to the [Bitbucket Server `authorization` config](https://docs.sourcegraph.com/admin/external_service/bitbucketserver#configuration). This setting specifies a duration after which a user's cached permissions must be updated before any user action is authorized. This contrasts with the already existing `ttl` setting which defines a duration after which a user's cached permissions will get updated in the background, but the previously cached (and now stale) permissions are used to authorize any user action occuring before the update concludes. If your previous `ttl` value is larger than the default of the new `hardTTL` setting (i.e. **3 days**), you must change the `ttl` to be smaller or, `hardTTL` to be larger.

### Fixed

### Removed

- The `statusIndicator` feature flag has been removed from the site configuration's `experimentalFeatures` section. The status indicator has been enabled by default since 3.6.0 and you can now safely remove the feature flag from your configuration.
- Public usage is now only available on Sourcegraph.com. Because many core features rely on persisted user settings, anonymous usage leads to a degraded experience for most users. As a result, for self-hosted private instances it is preferable for all users to have accounts. But on sourcegraph.com, users will continue to have to opt-in to accounts, despite the degraded UX.

## 3.7.2

### Added

- A [migration guide for Sourcegraph v3.7+](doc/admin/migration/3_7.md).

### Fixed

- Fixed an issue where some repositories with very long symbol names would fail to index after v3.7.
- We now retain one prior search index version after an upgrade, meaning upgrading AND downgrading from v3.6.2 <-> v3.7.2 is now 100% seamless and involves no downtime or negated search performance while repositories reindex. Please refer to the [v3.7+ migration guide](doc/admin/migration/3_7.md) for details.

## 3.7.1

### Fixed

- When re-indexing repositories, we now continue to serve from the old index in the meantime. Thus, you can upgrade to 3.7.1 without downtime.
- Indexed symbol search is now faster, as we've fixed a performance issue that occurred when many repositories without any symbols existed.
- Indexed symbol search now uses less disk space when upgrading directly to v3.7.1 as we properly remove old indexes.

## 3.7.0

### Added

- Indexed search now supports symbol queries. This feature will require re-indexing all repositories. This will increase the disk and memory usage of indexed search by roughly 10%. You can disable the feature with the configuration `search.index.symbols.enabled`. [#3534](https://github.com/sourcegraph/sourcegraph/issues/3534)
- Multi-line search now works for non-indexed search. [#4518](https://github.com/sourcegraph/sourcegraph/issues/4518)
- When using `SITE_CONFIG_FILE` and `EXTSVC_CONFIG_FILE`, you [may now also specify e.g. `SITE_CONFIG_ALLOW_EDITS=true`](https://docs.sourcegraph.com/admin/config/advanced_config_file) to allow edits to be made to the config in the application which will be overwritten on the next process restart. [#4912](https://github.com/sourcegraph/sourcegraph/issues/4912)

### Changed

- In the [GitHub external service config](https://docs.sourcegraph.com/admin/external_service/github#configuration) it's now possible to specify `orgs` without specifying `repositoryQuery` or `repos` too.
- Out-of-the-box TypeScript code intelligence is much better with an updated ctags version with a built-in TypeScript parser.
- Sourcegraph uses Git protocol version 2 for increased efficiency and performance when fetching data from compatible code hosts.
- Searches with `repohasfile:` are faster at finding repository matches. [#4833](https://github.com/sourcegraph/sourcegraph/issues/4833).
- Zoekt now runs with GOGC=50 by default, helping to reduce the memory consumption of Sourcegraph. [#3792](https://github.com/sourcegraph/sourcegraph/issues/3792)
- Upgraded the version of Go in use, which improves security for publicly accessible Sourcegraph instances.

### Fixed

- Disk cleanup in gitserver is now done in terms of percentages to fix [#5059](https://github.com/sourcegraph/sourcegraph/issues/5059).
- Search results now correctly show highlighting of matches with runes like 'İ' that lowercase to runes with a different number of bytes in UTF-8 [#4791](https://github.com/sourcegraph/sourcegraph/issues/4791).
- Fixed an issue where search would sometimes crash with a panic due to a nil pointer. [#5246](https://github.com/sourcegraph/sourcegraph/issues/5246)

### Removed

## 3.6.2

### Fixed

- Fixed Phabricator external services so they won't stop the syncing process for repositories when Phabricator doesn't return clone URLs. [#5101](https://github.com/sourcegraph/sourcegraph/pull/5101)

## 3.6.1

### Added

- New site config option `branding.brandName` configures the brand name to display in the Sourcegraph \<title\> element.
- `repositoryPathPattern` option added to the "Other" external service type for repository name customization.

## 3.6.0

### Added

- The `github.exclude` setting in [GitHub external service config](https://docs.sourcegraph.com/admin/external_service/github#configuration) additionally allows you to specify regular expressions with `{"pattern": "regex"}`.
- A new [`quicklinks` setting](https://docs.sourcegraph.com/user/quick_links) allows adding links to be displayed on the homepage and search page for all users (or users in an organization).
- Compatibility with the [Sourcegraph for Bitbucket Server](https://github.com/sourcegraph/bitbucket-server-plugin) plugin.
- Support for [Bitbucket Cloud](https://bitbucket.org) as an external service.

### Changed

- Updating or creating an external service will no longer block until the service is synced.
- The GraphQL fields `Repository.createdAt` and `Repository.updatedAt` are deprecated and will be removed in 3.8. Now `createdAt` is always the current time and updatedAt is always null.
- In the [GitHub external service config](https://docs.sourcegraph.com/admin/external_service/github#configuration) and [Bitbucket Server external service config](https://docs.sourcegraph.com/admin/external_service/bitbucket_server#permissions) `repositoryQuery` is now only required if `repos` is not set.
- Log messages from query-runner when saved searches fail now include the raw query as part of the message.
- The status indicator in the navigation bar is now enabled by default
- Usernames and org names can now contain the `.` character. [#4674](https://github.com/sourcegraph/sourcegraph/issues/4674)

### Fixed

- Commit searches now correctly highlight unicode characters, for example 加. [#4512](https://github.com/sourcegraph/sourcegraph/issues/4512)
- Symbol searches now show the number of symbol matches rather than the number of file matches found. [#4578](https://github.com/sourcegraph/sourcegraph/issues/4578)
- Symbol searches with truncated results now show a `+` on the results page to signal that some results have been omitted. [#4579](https://github.com/sourcegraph/sourcegraph/issues/4579)

## 3.5.4

### Fixed

- Fixed Phabricator external services so they won't stop the syncing process for repositories when Phabricator doesn't return clone URLs. [#5101](https://github.com/sourcegraph/sourcegraph/pull/5101)

## 3.5.2

### Changed

- Usernames and org names can now contain the `.` character. [#4674](https://github.com/sourcegraph/sourcegraph/issues/4674)

### Added

- Syntax highlighting requests that fail are now logged and traced. A new Prometheus metric `src_syntax_highlighting_requests` allows monitoring and alerting. [#4877](https://github.com/sourcegraph/sourcegraph/issues/4877).
- Sourcegraph's SAML authentication now supports RSA PKCS#1 v1.5. [#4869](https://github.com/sourcegraph/sourcegraph/pull/4869)

### Fixed

- Increased nginx proxy buffer size to fix issue where login failed when SAML AuthnRequest was too large. [#4849](https://github.com/sourcegraph/sourcegraph/pull/4849)
- A regression in 3.3.8 where `"corsOrigin": "*"` was improperly forbidden. [#4424](https://github.com/sourcegraph/sourcegraph/issues/4424)

## 3.5.1

### Added

- A new [`quicklinks` setting](https://docs.sourcegraph.com/user/quick_links) allows adding links to be displayed on the homepage and search page for all users (or users in an organization).
- Site admins can prevent the icon in the top-left corner of the screen from spinning on hovers by setting `"branding": { "disableSymbolSpin": true }` in their site configuration.

### Fixed

- Fix `repository.language` GraphQL field (previously returned empty for most repositories).

## 3.5.0

### Added

- Indexed search now supports matching consecutive literal newlines, with queries like e.g. `foo\nbar.*` to search over multiple lines. [#4138](https://github.com/sourcegraph/sourcegraph/issues/4138)
- The `orgs` setting in [GitHub external service config](https://docs.sourcegraph.com/admin/external_service/github) allows admins to select all repositories from the specified organizations to be synced.
- A new experimental search filter `repohascommitafter:"30 days ago"` allows users to exclude stale repositories that don't contain commits (to the branch being searched over) past a specified date from their search query.
- The `authorization` setting in the [Bitbucket Server external service config](https://docs.sourcegraph.com/admin/external_service/bitbucket_server#permissions) enables Sourcegraph to enforce the repository permissions defined in Bitbucket Server.
- A new, experimental status indicator in the navigation bar allows admins to quickly see whether the configured repositories are up to date or how many are currently being updated in the background. You can enable the status indicator with the following site configuration: `"experimentalFeatures": { "statusIndicator": "enabled" }`.
- A new search filter `repohasfile` allows users to filter results to just repositories containing a matching file. For example `ubuntu file:Dockerfile repohasfile:\.py$` would find Dockerfiles mentioning Ubuntu in repositories that contain Python files. [#4501](https://github.com/sourcegraph/sourcegraph/pull/4501)

### Changed

- The saved searches UI has changed. There is now a Saved searches page in the user and organizations settings area. A saved search appears in the settings area of the user or organization it is associated with.

### Removed

### Fixed

- Fixed repository search patterns which contain `.*`. Previously our optimizer would ignore `.*`, which in some cases would lead to our repository search excluding some repositories from the results.
- Fixed an issue where the Phabricator native integration would be broken on recent Phabricator versions. This fix depends on v1.2 of the [Phabricator extension](https://github.com/sourcegraph/phabricator-extension).
- Fixed an issue where the "Empty repository" banner would be shown on a repository page when starting to clone a repository.
- Prevent data inconsistency on cached archives due to restarts. [#4366](https://github.com/sourcegraph/sourcegraph/pull/4366)
- On the /extensions page, the UI is now less ambiguous when an extension has not been activated. [#4446](https://github.com/sourcegraph/sourcegraph/issues/4446)

## 3.4.5

### Fixed

- Fixed an issue where syntax highlighting taking too long would result in errors or wait long amounts of time without properly falling back to plaintext rendering after a few seconds. [#4267](https://github.com/sourcegraph/sourcegraph/issues/4267) [#4268](https://github.com/sourcegraph/sourcegraph/issues/4268) (this fix was intended to be in 3.4.3, but was in fact left out by accident)
- Fixed an issue with `sourcegraph/server` Docker deployments where syntax highlighting could produce `server closed idle connection` errors. [#4269](https://github.com/sourcegraph/sourcegraph/issues/4269) (this fix was intended to be in 3.4.3, but was in fact left out by accident)
- Fix `repository.language` GraphQL field (previously returned empty for most repositories).

## 3.4.4

### Fixed

- Fixed an out of bounds error in the GraphQL repository query. [#4426](https://github.com/sourcegraph/sourcegraph/issues/4426)

## 3.4.3

### Fixed

- Improved performance of the /site-admin/repositories page significantly (prevents timeouts). [#4063](https://github.com/sourcegraph/sourcegraph/issues/4063)
- Fixed an issue where Gitolite repositories would be inaccessible to non-admin users after upgrading to 3.3.0+ from an older version. [#4263](https://github.com/sourcegraph/sourcegraph/issues/4263)
- Repository names are now treated as case-sensitive, fixing an issue where users saw `pq: duplicate key value violates unique constraint \"repo_name_unique\"` [#4283](https://github.com/sourcegraph/sourcegraph/issues/4283)
- Repositories containing submodules not on Sourcegraph will now load without error [#2947](https://github.com/sourcegraph/sourcegraph/issues/2947)
- HTTP metrics in Prometheus/Grafana now distinguish between different types of GraphQL requests.

## 3.4.2

### Fixed

- Fixed incorrect wording in site-admin onboarding. [#4127](https://github.com/sourcegraph/sourcegraph/issues/4127)

## 3.4.1

### Added

- You may now specify `DISABLE_CONFIG_UPDATES=true` on the management console to prevent updates to the critical configuration. This is useful when loading critical config via a file using `CRITICAL_CONFIG_FILE` on the frontend.

### Changed

- When `EXTSVC_CONFIG_FILE` or `SITE_CONFIG_FILE` are specified, updates to external services and the site config are now prevented.
- Site admins will now see a warning if creating or updating an external service was successful but the process could not complete entirely due to an ephemeral error (such as GitHub API search queries running into timeouts and returning incomplete results).

### Removed

### Fixed

- Fixed an issue where `EXTSVC_CONFIG_FILE` being specified would incorrectly cause a panic.
- Fixed an issue where user/org/global settings from old Sourcegraph versions (2.x) could incorrectly be null, leading to various errors.
- Fixed an issue where an ephemeral infrastructure error (`tar/archive: invalid tar header`) would fail a search.

## 3.4.0

### Added

- When `repositoryPathPattern` is configured, paths from the full long name will redirect to the configured name. Extensions will function with the configured name. `repositoryPathPattern` allows administrators to configure "nice names". For example `sourcegraph.example.com/github.com/foo/bar` can configured to be `sourcegraph.example.com/gh/foo/bar` with `"repositoryPathPattern": "gh/{nameWithOwner}"`. (#462)
- Admins can now turn off site alerts for patch version release updates using the `alerts.showPatchUpdates` setting. Alerts will still be shown for major and minor version updates.
- The new `gitolite.exclude` setting in [Gitolite external service config](https://docs.sourcegraph.com/admin/external_service/gitolite#configuration) allows you to exclude specific repositories by their Gitolite name so that they won't be mirrored. Upon upgrading, previously "disabled" repositories will be automatically migrated to this exclusion list.
- The new `aws_codecommit.exclude` setting in [AWS CodeCommit external service config](https://docs.sourcegraph.com/admin/external_service/aws_codecommit#configuration) allows you to exclude specific repositories by their AWS name or ID so that they won't be synced. Upon upgrading, previously "disabled" repositories will be automatically migrated to this exclusion list.
- Added a new, _required_ `aws_codecommit.gitCredentials` setting to the [AWS CodeCommit external service config](https://docs.sourcegraph.com/admin/external_service/aws_codecommit#configuration). These Git credentials are required to create long-lived authenticated clone URLs for AWS CodeCommit repositories. For more information about Git credentials, see the AWS CodeCommit documentation: https://docs.aws.amazon.com/IAM/latest/UserGuide/id_credentials_ssh-keys.html#git-credentials-code-commit. For detailed instructions on how to create the credentials in IAM, see this page: https://docs.aws.amazon.com/codecommit/latest/userguide/setting-up-gc.html
- Added support for specifying a URL formatted `gitolite.host` setting in [Gitolite external service config](https://docs.sourcegraph.com/admin/external_service/gitolite#configuration) (e.g. `ssh://git@gitolite.example.org:2222/`), in addition to the already supported SCP like format (e.g `git@gitolite.example.org`)
- Added support for overriding critical, site, and external service configurations via files. Specify `CRITICAL_CONFIG_FILE=critical.json`, `SITE_CONFIG_FILE=site.json`, and/or `EXTSVC_CONFIG_FILE=extsvc.json` on the `frontend` container to do this.

### Changed

- Kinds of external services in use are now included in [server pings](https://docs.sourcegraph.com/admin/pings).
- Bitbucket Server: An actual Bitbucket icon is now used for the jump-to-bitbucket action on repository pages instead of the previously generic icon.
- Default config for GitHub, GitHub Enterprise, GitLab, Bitbucket Server, and AWS Code Commit external services has been revised to make it easier for first time admins.

### Removed

- Fields related to Repository enablement have been deprecated. Mutations are now NOOPs, and for repositories returned the value is always true for Enabled. The enabled field and mutations will be removed in 3.6. Mutations: `setRepositoryEnabled`, `setAllRepositoriesEnabled`, `updateAllMirrorRepositories`, `deleteRepository`. Query parameters: `repositories.enabled`, `repositories.disabled`. Field: `Repository.enabled`.
- Global saved searches are now deprecated. Any existing global saved searches have been assigned to the Sourcegraph instance's first site admin's user account.
- The `search.savedQueries` configuration option is now deprecated. Existing entries remain in user and org settings for backward compatibility, but are unused as saved searches are now stored in the database.

### Fixed

- Fixed a bug where submitting a saved query without selecting the location would fail for non-site admins (#3628).
- Fixed settings editors only having a few pixels height.
- Fixed a bug where browser extension and code review integration usage stats were not being captured on the site-admin Usage Stats page.
- Fixed an issue where in some rare cases PostgreSQL starting up slowly could incorrectly trigger a panic in the `frontend` service.
- Fixed an issue where the management console password would incorrectly reset to a new secure one after a user account was created.
- Fixed a bug where gitserver would leak file descriptors when performing common operations.
- Substantially improved the performance of updating Bitbucket Server external service configurations on instances with thousands of repositories, going from e.g. several minutes to about a minute for ~20k repositories (#4037).
- Fully resolved the search performance regression in v3.2.0, restoring performance of search back to the same levels it was before changes made in v3.2.0.
- Fix a bug where using a repo search filter with the prefix `github.com` only searched for repos whose name starts with `github.com`, even though no `^` was specified in the search filter. (#4103)
- Fixed an issue where files that fail syntax highlighting would incorrectly render an error instead of gracefully falling back to their plaintext form.

## 3.3.9

### Added

- Syntax highlighting requests that fail are now logged and traced. A new Prometheus metric `src_syntax_highlighting_requests` allows monitoring and alerting. [#4877](https://github.com/sourcegraph/sourcegraph/issues/4877).

## 3.3.8

### Fixed

- Fully resolved the search performance regression in v3.2.0, restoring performance of search back to the same levels it was before changes made in v3.2.0.
- Fixed an issue where files that fail syntax highlighting would incorrectly render an error instead of gracefully falling back to their plaintext form.
- Fixed an issue introduced in v3.3 where Sourcegraph would under specific circumstances incorrectly have to re-clone and re-index repositories from Bitbucket Server and AWS CodeCommit.

## 3.3.7

### Added

- The `bitbucketserver.exclude` setting in [Bitbucket Server external service config](https://docs.sourcegraph.com/admin/external_service/bitbucketserver#configuration) additionally allows you to exclude repositories matched by a regular expression (so that they won't be synced).

### Changed

### Removed

### Fixed

- Fixed a major indexed search performance regression that occurred in v3.2.0. (#3685)
- Fixed an issue where Sourcegraph would fail to update repositories on some instances (`pq: duplicate key value violates unique constraint "repo_external_service_unique_idx"`) (#3680)
- Fixed an issue where Sourcegraph would not exclude unavailable Bitbucket Server repositories. (#3772)

## 3.3.6

## Changed

- All 24 language extensions are enabled by default.

## 3.3.5

## Changed

- Indexed search is now enabled by default for new Docker deployments. (#3540)

### Removed

- Removed smart-casing behavior from search.

### Fixed

- Removes corrupted archives in the searcher cache and tries to populate the cache again instead of returning an error.
- Fixed a bug where search scopes would not get merged, and only the lowest-level list of search scopes would appear.
- Fixed an issue where repo-updater was slower in performing its work which could sometimes cause other performance issues. https://github.com/sourcegraph/sourcegraph/pull/3633

## 3.3.4

### Fixed

- Fixed bundling of the Phabricator integration assets in the Sourcegraph docker image.

## 3.3.3

### Fixed

- Fixed bug that prevented "Find references" action from being completed in the activation checklist.

## 3.3.2

### Fixed

- Fixed an issue where the default `bitbucketserver.repositoryQuery` would not be created on migration from older Sourcegraph versions. https://github.com/sourcegraph/sourcegraph/issues/3591
- Fixed an issue where Sourcegraph would add deleted repositories to the external service configuration. https://github.com/sourcegraph/sourcegraph/issues/3588
- Fixed an issue where a repo-updater migration would hit code host rate limits. https://github.com/sourcegraph/sourcegraph/issues/3582
- The required `bitbucketserver.username` field of a [Bitbucket Server external service configuration](https://docs.sourcegraph.com/admin/external_service/bitbucketserver#configuration), if unset or empty, is automatically migrated to match the user part of the `url` (if defined). https://github.com/sourcegraph/sourcegraph/issues/3592
- Fixed a panic that would occur in indexed search / the frontend when a search error ocurred. https://github.com/sourcegraph/sourcegraph/issues/3579
- Fixed an issue where the repo-updater service could become deadlocked while performing a migration. https://github.com/sourcegraph/sourcegraph/issues/3590

## 3.3.1

### Fixed

- Fixed a bug that prevented external service configurations specifying client certificates from working (#3523)

## 3.3.0

### Added

- In search queries, treat `foo(` as `foo\(` and `bar[` as `bar\[` rather than failing with an error message.
- Enterprise admins can now customize the appearance of the homepage and search icon.
- A new settings property `notices` allows showing custom informational messages on the homepage and at the top of each page. The `motd` property is deprecated and its value is automatically migrated to the new `notices` property.
- The new `gitlab.exclude` setting in [GitLab external service config](https://docs.sourcegraph.com/admin/external_service/gitlab#configuration) allows you to exclude specific repositories matched by `gitlab.projectQuery` and `gitlab.projects` (so that they won't be synced). Upon upgrading, previously "disabled" repositories will be automatically migrated to this exclusion list.
- The new `gitlab.projects` setting in [GitLab external service config](https://docs.sourcegraph.com/admin/external_service/gitlab#configuration) allows you to select specific repositories to be synced.
- The new `bitbucketserver.exclude` setting in [Bitbucket Server external service config](https://docs.sourcegraph.com/admin/external_service/bitbucketserver#configuration) allows you to exclude specific repositories matched by `bitbucketserver.repositoryQuery` and `bitbucketserver.repos` (so that they won't be synced). Upon upgrading, previously "disabled" repositories will be automatically migrated to this exclusion list.
- The new `bitbucketserver.repos` setting in [Bitbucket Server external service config](https://docs.sourcegraph.com/admin/external_service/bitbucketserver#configuration) allows you to select specific repositories to be synced.
- The new required `bitbucketserver.repositoryQuery` setting in [Bitbucket Server external service configuration](https://docs.sourcegraph.com/admin/external_service/bitbucketserver#configuration) allows you to use Bitbucket API repository search queries to select repos to be synced. Existing configurations will be migrate to have it set to `["?visibility=public", "?visibility=private"]` which is equivalent to the previous implicit behaviour that this setting supersedes.
- "Quick configure" buttons for common actions have been added to the config editor for all external services.
- "Quick configure" buttons for common actions have been added to the management console.
- Site-admins now receive an alert every day for the seven days before their license key expires.
- The user menu (in global nav) now lists the user's organizations.
- All users on an instance now see a non-dismissable alert when when there's no license key in use and the limit of free user accounts is exceeded.
- All users will see a dismissible warning about limited search performance and accuracy on when using the sourcegraph/server Docker image with more than 100 repositories enabled.

### Changed

- Indexed searches that time out more consistently report a timeout instead of erroneously saying "No results."
- The symbols sidebar now only shows symbols defined in the current file or directory.
- The dynamic filters on search results pages will now display `lang:` instead of `file:` filters for language/file-extension filter suggestions.
- The default `github.repositoryQuery` of a [GitHub external service configuration](https://docs.sourcegraph.com/admin/external_service/github#configuration) has been changed to `["none"]`. Existing configurations that had this field unset will be migrated to have the previous default explicitly set (`["affiliated", "public"]`).
- The default `gitlab.projectQuery` of a [GitLab external service configuration](https://docs.sourcegraph.com/admin/external_service/gitlab#configuration) has been changed to `["none"]`. Existing configurations that had this field unset will be migrated to have the previous default explicitly set (`["?membership=true"]`).
- The default value of `maxReposToSearch` is now unlimited (was 500).
- The default `github.repositoryQuery` of a [GitHub external service configuration](https://docs.sourcegraph.com/admin/external_service/github#configuration) has been changed to `["none"]` and is now a required field. Existing configurations that had this field unset will be migrated to have the previous default explicitly set (`["affiliated", "public"]`).
- The default `gitlab.projectQuery` of a [GitLab external service configuration](https://docs.sourcegraph.com/admin/external_service/gitlab#configuration) has been changed to `["none"]` and is now a required field. Existing configurations that had this field unset will be migrated to have the previous default explicitly set (`["?membership=true"]`).
- The `bitbucketserver.username` field of a [Bitbucket Server external service configuration](https://docs.sourcegraph.com/admin/external_service/bitbucketserver#configuration) is now **required**. This field is necessary to authenticate with the Bitbucket Server API with either `password` or `token`.
- The settings and account pages for users and organizations are now combined into a single tab.

### Removed

- Removed the option to show saved searches on the Sourcegraph homepage.

### Fixed

- Fixed an issue where the site-admin repositories page `Cloning`, `Not Cloned`, `Needs Index` tabs were very slow on instances with thousands of repositories.
- Fixed an issue where failing to syntax highlight a single file would take down the entire syntax highlighting service.

## 3.2.6

### Fixed

- Fully resolved the search performance regression in v3.2.0, restoring performance of search back to the same levels it was before changes made in v3.2.0.

## 3.2.5

### Fixed

- Fixed a major indexed search performance regression that occurred in v3.2.0. (#3685)

## 3.2.4

### Fixed

- Fixed bundling of the Phabricator integration assets in the Sourcegraph docker image.

## 3.2.3

### Fixed

- Fixed https://github.com/sourcegraph/sourcegraph/issues/3336.
- Clearer error message when a repository sync fails due to the inability to clone a repository.
- Rewrite '@' character in Gitolite repository names to '-', which permits them to be viewable in the UI.

## 3.2.2

### Changed

- When using an external Zoekt instance (specified via the `ZOEKT_HOST` environment variable), sourcegraph/server no longer spins up a redundant internal Zoekt instance.

## 3.2.1

### Fixed

- Jaeger tracing, once enabled, can now be configured via standard [environment variables](https://github.com/jaegertracing/jaeger-client-go/blob/v2.14.0/README.md#environment-variables).
- Fixed an issue where some search and zoekt errors would not be logged.

## 3.2.0

### Added

- Sourcegraph can now automatically use the system's theme.
  To enable, open the user menu in the top right and make sure the theme dropdown is set to "System".
  This is currently supported on macOS Mojave with Safari Technology Preview 68 and later.
- The `github.exclude` setting was added to the [GitHub external service config](https://docs.sourcegraph.com/admin/external_service/github#configuration) to allow excluding repositories yielded by `github.repos` or `github.repositoryQuery` from being synced.

### Changed

- Symbols search is much faster now. After the initial indexing, you can expect code intelligence to be nearly instant no matter the size of your repository.
- Massively reduced the number of code host API requests Sourcegraph performs, which caused rate limiting issues such as slow search result loading to appear.
- The [`corsOrigin`](https://docs.sourcegraph.com/admin/config/site_config) site config property is no longer needed for integration with GitHub, GitLab, etc., via the [Sourcegraph browser extension](https://docs.sourcegraph.com/integration/browser_extension). Only the [Phabricator extension](https://github.com/sourcegraph/phabricator-extension) requires it.

### Fixed

- Fixed a bug where adding a search scope that adds a `repogroup` filter would cause invalid queries if `repogroup:sample` was already part of the query.
- An issue where errors during displaying search results would not be displayed.

### Removed

- The `"updateScheduler2"` experiment is now the default and it's no longer possible to configure.

## 3.1.2

### Added

- The `search.contextLines` setting was added to allow configuration of the number of lines of context to be displayed around search results.

### Changed

- Massively reduced the number of code host API requests Sourcegraph performs, which caused rate limiting issues such as slow search result loading to appear.
- Improved logging in various situations where Sourcegraph would potentially hit code host API rate limits.

### Fixed

- Fixed an issue where search results loading slowly would display a `Cannot read property "lastChild" of undefined` error.

## 3.1.1

### Added

- Query builder toggle (open/closed) state is now retained.

### Fixed

- Fixed an issue where single-term values entered into the "Exact match" field in the query builder were not getting wrapped in quotes.

## 3.1.0

### Added

- Added Docker-specific help text when running the Sourcegraph docker image in an environment with an sufficient open file descriptor limit.
- Added syntax highlighting for Kotlin and Dart.
- Added a management console environment variable to disable HTTPS, see [the docs](doc/admin/management_console.md#can-i-disable-https-on-the-management-console) for more information.
- Added `auth.disableUsernameChanges` to critical configuration to prevent users from changing their usernames.
- Site admins can query a user by email address or username from the GraphQL API.
- Added a search query builder to the main search page. Click "Use search query builder" to open the query builder, which is a form with separate inputs for commonly used search keywords.

### Changed

- File match search results now show full repository name if there are results from mirrors on different code hosts (e.g. github.com/sourcegraph/sourcegraph and gitlab.com/sourcegraph/sourcegraph)
- Search queries now use "smart case" by default. Searches are case insensitive unless you use uppercase letters. To explicitly set the case, you can still use the `case` field (e.g. `case:yes`, `case:no`). To explicitly set smart case, use `case:auto`.

### Fixed

- Fixed an issue where the management console would improperly regenerate the TLS cert/key unless `CUSTOM_TLS=true` was set. See the documentation for [how to use your own TLS certificate with the management console](doc/admin/management_console.md#how-can-i-use-my-own-tls-certificates-with-the-management-console).

## 3.0.1

### Added

- Symbol search now supports Elixir, Haskell, Kotlin, Scala, and Swift

### Changed

- Significantly optimized how file search suggestions are provided when using indexed search (cluster deployments).
- Both the `sourcegraph/server` image and the [Kubernetes deployment](https://github.com/sourcegraph/deploy-sourcegraph) manifests ship with Postgres `11.1`. For maximum compatibility, however, the minimum supported version remains `9.6`. The upgrade procedure is mostly automated for existing deployments. Please refer to [this page](https://docs.sourcegraph.com/admin/postgres) for detailed instructions.

### Removed

- The deprecated `auth.disableAccessTokens` site config property was removed. Use `auth.accessTokens` instead.
- The `disableBrowserExtension` site config property was removed. [Configure nginx](https://docs.sourcegraph.com/admin/nginx) instead to block clients (if needed).

## 3.0.0

See the changelog entries for 3.0.0 beta releases and our [3.0](doc/admin/migration/3_0.md) upgrade guide if you are upgrading from 2.x.

## 3.0.0-beta.4

### Added

- Basic code intelligence for the top 10 programming languages works out of the box without any configuration. [TypeScript/JavaScript](https://sourcegraph.com/extensions/sourcegraph/typescript), [Python](https://sourcegraph.com/extensions/sourcegraph/python), [Java](https://sourcegraph.com/extensions/sourcegraph/java), [Go](https://sourcegraph.com/extensions/sourcegraph/go), [C/C++](https://sourcegraph.com/extensions/sourcegraph/cpp), [Ruby](https://sourcegraph.com/extensions/sourcegraph/ruby), [PHP](https://sourcegraph.com/extensions/sourcegraph/php), [C#](https://sourcegraph.com/extensions/sourcegraph/csharp), [Shell](https://sourcegraph.com/extensions/sourcegraph/shell), and [Scala](https://sourcegraph.com/extensions/sourcegraph/scala) are enabled by default, and you can find more in the [extension registry](https://sourcegraph.com/extensions?query=category%3A"Programming+languages").

## 3.0.0-beta.3

- Fixed an issue where the site admin is redirected to the start page instead of being redirected to the repositories overview page after deleting a repo.

## 3.0.0-beta

### Added

- Repositories can now be queried by a git clone URL through the GraphQL API.
- A new Explore area is linked from the top navigation bar (when the `localStorage.explore=true;location.reload()` feature flag is enabled).
- Authentication via GitHub is now supported. To enable, add an item to the `auth.providers` list with `type: "github"`. By default, GitHub identities must be linked to an existing Sourcegraph user account. To enable new account creation via GitHub, use the `allowSignup` option in the `GitHubConnection` config.
- Authentication via GitLab is now supported. To enable, add an item to the `auth.providers` list with `type: "gitlab"`.
- GitHub repository permissions are supported if authentication via GitHub is enabled. See the
  documentation for the `authorization` field of the `GitHubConnection` configuration.
- The repository settings mirroring page now shows when a repo is next scheduled for an update (requires experiment `"updateScheduler2": "enabled"`).
- Configured repositories are periodically scheduled for updates using a new algorithm. You can disable the new algorithm with the following site configuration: `"experimentalFeatures": { "updateScheduler2": "disabled" }`. If you do so, please file a public issue to describe why you needed to disable it.
- When using HTTP header authentication, [`stripUsernameHeaderPrefix`](https://docs.sourcegraph.com/admin/auth/#username-header-prefixes) field lets an admin specify a prefix to strip from the HTTP auth header when converting the header value to a username.
- Sourcegraph extensions whose package.json contains `"wip": true` are considered [work-in-progress extensions](https://docs.sourcegraph.com/extensions/authoring/publishing#wip-extensions) and are indicated as such to avoid users accidentally using them.
- Information about user survey submissions and a chart showing weekly active users is now displayed on the site admin Overview page.
- A new GraphQL API field `UserEmail.isPrimary` was added that indicates whether an email is the user's primary email.
- The filters bar in the search results page can now display filters from extensions.
- Extensions' `activate` functions now receive a `sourcegraph.ExtensionContext` parameter (i.e., `export function activate(ctx: sourcegraph.ExtensionContext): void { ... }`) to support deactivation and running multiple extensions in the same process.
- Users can now request an Enterprise trial license from the site init page.
- When searching, a filter button `case:yes` will now appear when relevant. This helps discovery and makes it easier to use our case-sensitive search syntax.
- Extensions can now report progress in the UI through the `withProgress()` extension API.
- When calling `editor.setDecorations()`, extensions must now provide an instance of `TextDocumentDecorationType` as first argument. This helps gracefully displaying decorations from several extensions.

### Changed

- The Postgres database backing Sourcegraph has been upgraded from 9.4 to 11.1. Existing Sourcegraph users must conduct an [upgrade procedure](https://docs.sourcegraph.com/admin/postgres_upgrade)
- Code host configuration has moved out of the site config JSON into the "External services" area of the site admin web UI. Sourcegraph instances will automatically perform a one time migration of existing data in the site config JSON. After the migration these keys can be safely deleted from the site config JSON: `awsCodeCommit`, `bitbucketServer`, `github`, `gitlab`, `gitolite`, and `phabricator`.
- Site and user usage statistics are now visible to all users. Previously only site admins (and users, for their own usage statistics) could view this information. The information consists of aggregate counts of actions such as searches, page views, etc.
- The Git blame information shown at the end of a line is now provided by the [Git extras extension](https://sourcegraph.com/extensions/sourcegraph/git-extras). You must add that extension to continue using this feature.
- The `appURL` site configuration option was renamed to `externalURL`.
- The repository and directory pages now show all entries together instead of showing files and (sub)directories separately.
- Extensions no longer can specify titles (in the `title` property in the `package.json` extension manifest). Their extension ID (such as `alice/myextension`) is used.

### Fixed

- Fixed an issue where the site admin License page showed a count of current users, rather than the max number of users over the life of the license.
- Fixed number formatting issues on site admin Overview and Survey Response pages.
- Fixed resolving of git clone URLs with `git+` prefix through the GraphQL API
- Fixed an issue where the graphql Repositories endpoint would order by a field which was not indexed. Times on Sourcegraph.com went from 10s to 200ms.
- Fixed an issue where whitespace was not handled properly in environment variable lists (`SYMBOLS_URL`, `SEARCHER_URL`).
- Fixed an issue where clicking inside the repository popover or clicking "Show more" would dismiss the popover.

### Removed

- The `siteID` site configuration option was removed because it is no longer needed. If you previously specified this in site configuration, a new, random site ID will be generated upon server startup. You can safely remove the existing `siteID` value from your site configuration after upgrading.
- The **Info** panel was removed. The information it presented can be viewed in the hover.
- The top-level `repos.list` site configuration was removed in favour of each code-host's equivalent options,
  now configured via the new _External Services UI_ available at `/site-admin/external-services`. Equivalent options in code hosts configuration:
  - GitHub via [`github.repos`](https://docs.sourcegraph.com/admin/site_config/all#repos-array)
  - Gitlab via [`gitlab.projectQuery`](https://docs.sourcegraph.com/admin/site_config/all#projectquery-array)
  - Phabricator via [`phabricator.repos`](https://docs.sourcegraph.com/admin/site_config/all#phabricator-array)
  - [Other external services](https://docs.sourcegraph.com/admin/repo/add_from_other_external_services)
- Removed the `httpStrictTransportSecurity` site configuration option. Use [nginx configuration](https://docs.sourcegraph.com/admin/nginx) for this instead.
- Removed the `tls.letsencrypt` site configuration option. Use [nginx configuration](https://docs.sourcegraph.com/admin/nginx) for this instead.
- Removed the `tls.cert` and `tls.key` site configuration options. Use [nginx configuration](https://docs.sourcegraph.com/admin/nginx) for this instead.
- Removed the `httpToHttpsRedirect` and `experimentalFeatures.canonicalURLRedireect` site configuration options. Use [nginx configuration](https://docs.sourcegraph.com/admin/nginx) for these instead.
- Sourcegraph no longer requires access to `/var/run/docker.sock`.

## 2.13.6

### Added

- The `/-/editor` endpoint now accepts a `hostname_patterns` URL parameter, which specifies a JSON
  object mapping from hostname to repository name pattern. This serves as a hint to Sourcegraph when
  resolving git clone URLs to repository names. The name pattern is the same style as is used in
  code host configurations. The default value is `{hostname}/{path}`.

## 2.13.5

### Fixed

- Fixed another issue where Sourcegraph would try to fetch more than the allowed number of repositories from AWS CodeCommit.

## 2.13.4

### Changed

- The default for `experimentalFeatures.canonicalURLRedirect` in site config was changed back to `disabled` (to avoid [#807](https://github.com/sourcegraph/sourcegraph/issues/807)).

## 2.13.3

### Fixed

- Fixed an issue that would cause the frontend health check endpoint `/healthz` to not respond. This only impacts Kubernetes deployments.
- Fixed a CORS policy issue that caused requests to be rejected when they come from origins not in our [manifest.json](https://sourcegraph.com/github.com/sourcegraph/sourcegraph/-/blob/browser/src/extension/manifest.spec.json#L72) (i.e. requested via optional permissions by the user).
- Fixed an issue that prevented `repositoryQuery` from working correctly on GitHub enterprise instances.

## 2.13.2

### Fixed

- Fixed an issue where Sourcegraph would try to fetch more than the allowed number of repositories from AWS CodeCommit.

## 2.13.1

### Changed

- The timeout when running `git ls-remote` to determine if a remote url is cloneable has been increased from 5s to 30s.
- Git commands now use [version 2 of the Git wire protocol](https://opensource.googleblog.com/2018/05/introducing-git-protocol-version-2.html), which should speed up certain operations (e.g. `git ls-remote`, `git fetch`) when communicating with a v2 enabled server.

## 2.13.0

### Added

- A new site config option `search.index.enabled` allows toggling on indexed search.
- Search now uses [Sourcegraph extensions](https://docs.sourcegraph.com/extensions) that register `queryTransformer`s.
- GitLab repository permissions are now supported. To enable this, you will need to set the `authz`
  field in the `GitLabConnection` configuration object and ensure that the access token set in the
  `token` field has both `sudo` and `api` scope.

### Changed

- When the `DEPLOY_TYPE` environment variable is incorrectly specified, Sourcegraph now shuts down and logs an error message.
- The `experimentalFeatures.canonicalURLRedirect` site config property now defaults to `enabled`. Set it to `disabled` to disable redirection to the `appURL` from other hosts.
- Updating `maxReposToSearch` site config no longer requires a server restart to take effect.
- The update check page no longer shows an error if you are using an insiders build. Insiders builds will now notify site administrators that updates are available 40 days after the release date of the installed build.
- The `github.repositoryQuery` site config property now accepts arbitrary GitHub repository searches.

### Fixed

- The user account sidebar "Password" link (to the change-password form) is now shown correctly.
- Fixed an issue where GitHub rate limits were underutilized if the remaining
  rate limit dropped below 150.
- Fixed an issue where GraphQL field `elapsedMilliseconds` returned invalid value on empty searches
- Editor extensions now properly search the selection as a literal string, instead of incorrectly using regexp.
- Fixed a bug where editing and deleting global saved searches was not possible.
- In index search, if the search regex produces multiline matches, search results are still processed per line and highlighted correctly.
- Go-To-GitHub and Go-To-GitLab buttons now link to the right branch, line and commit range.
- Go-to-GitHub button links to default branch when no rev is given.
- The close button in the panel header stays located on the top.
- The Phabricator icon is now displayed correctly.
- The view mode button in the BlobPage now shows the correct view mode to switch to.

### Removed

- The experimental feature flag to disable the new repo update scheduler has been removed.
- The `experimentalFeatures.configVars` feature flag was removed.
- The `experimentalFeatures.multipleAuthProviders` feature flag was removed because the feature is now always enabled.
- The following deprecated auth provider configuration properties were removed: `auth.provider`, `auth.saml`, `auth.openIDConnect`, `auth.userIdentityHTTPHeader`, and `auth.allowSignup`. Use `auth.providers` for all auth provider configuration. (If you were still using the deprecated properties and had no `auth.providers` set, all access to your instance will be rejected until you manually set `auth.providers`.)
- The deprecated site configuration properties `search.scopes` and `settings` were removed. Define search scopes and settings in global settings in the site admin area instead of in site configuration.
- The `pendingContents` property has been removed from our GraphQL schema.
- The **Explore** page was replaced with a **Repositories** search link in the top navigation bar.

## 2.12.3

### Fixed

- Fixed an error that prevented users without emails from submitting satisfaction surveys.

## 2.12.2

### Fixed

- Fixed an issue where private GitHub Enterprise repositories were not fetched.

## 2.12.1

### Fixed

- We use GitHub's REST API to query affliated repositories. This API has wider support on older GitHub enterprise versions.
- Fixed an issue that prevented users without email addresses from signing in (https://github.com/sourcegraph/sourcegraph/issues/426).

## 2.12.0

### Changed

- Reduced the size of in-memory data structured used for storing search results. This should reduce the backend memory usage of large result sets.
- Code intelligence is now provided by [Sourcegraph extensions](https://docs.sourcegraph.com/extensions). The extension for each language in the site configuration `langservers` property is automatically enabled.
- Support for multiple authentication providers is now enabled by default. To disable it, set the `experimentalFeatures.multipleAuthProviders` site config option to `"disabled"`. This only applies to Sourcegraph Enterprise.
- When using the `http-header` auth provider, valid auth cookies (from other auth providers that are currently configured or were previously configured) are now respected and will be used for authentication. These auth cookies also take precedence over the `http-header` auth. Previously, the `http-header` auth took precedence.
- Bitbucket Server username configuration is now used to clone repositories if the Bitbucket Server API does not set a username.
- Code discussions: On Sourcegraph.com / when `discussions.abuseProtection` is enabled in the site config, rate limits to thread creation, comment creation, and @mentions are now applied.

### Added

- Search syntax for filtering archived repositories. `archived:no` will exclude archived repositories from search results, `archived:only` will search over archived repositories only. This applies for GitHub and GitLab repositories.
- A Bitbucket Server option to exclude personal repositories in the event that you decide to give an admin-level Bitbucket access token to Sourcegraph and do not want to create a bot account. See https://docs.sourcegraph.com/integration/bitbucket_server#excluding-personal-repositories for more information.
- Site admins can now see when users of their Sourcegraph instance last used it via a code host integration (e.g. Sourcegraph browser extensions). Visit the site admin Analytics page (e.g. https://sourcegraph.example.com/site-admin/analytics) to view this information.
- A new site config option `extensions.allowRemoteExtensions` lets you explicitly specify the remote extensions (from, e.g., Sourcegraph.com) that are allowed.
- Pings now include a total count of user accounts.

### Fixed

- Files with the gitattribute `export-ignore` are no longer excluded for language analysis and search.
- "Discard changes?" confirmation popup doesn't pop up every single time you try to navigate to a new page after editting something in the site settings page anymore.
- Fixed an issue where Git repository URLs would sometimes be logged, potentially containing e.g. basic auth tokens.
- Fixed date formatting on the site admin Analytics page.
- File names of binary and large files are included in search results.

### Removed

- The deprecated environment variables `SRC_SESSION_STORE_REDIS` and `REDIS_MASTER_ENDPOINT` are no longer used to configure alternative redis endpoints. For more information, see "[Using external databases with Sourcegraph](https://docs.sourcegraph.com/admin/external_database)".

## 2.11.1

### Added

- A new site config option `git.cloneURLToRepositoryName` specifies manual mapping from Git clone URLs to Sourcegraph repository names. This is useful, for example, for Git submodules that have local clone URLs.

### Fixed

- Slack notifications for saved searches have been fixed.

## 2.11.0

### Changed

### Added

- Support for ACME "tls-alpn-01" challenges to obtain LetsEncrypt certificates. Previously Sourcegraph only supported ACME "http-01" challenges which required port 80 to be accessible.
- gitserver periodically removes stale lock files that git can leave behind.
- Commits with empty trees no longer return 404.
- Clients (browser/editor extensions) can now query configuration details from the `ClientConfiguration` GraphQL API.
- The config field `auth.accessTokens.allow` allows or restricts use of access tokens. It can be set to one of three values: "all-users-create" (the default), "none" (all access tokens are disabled), and "site-admin-create" (access tokens are enabled, but only site admins can create new access tokens). The field `auth.disableAccessTokens` is now deprecated in favor of this new field.
- A webhook endpoint now exists to trigger repository updates. For example, `curl -XPOST -H 'Authorization: token $ACCESS_TOKEN' $SOURCEGRAPH_ORIGIN/.api/repos/$REPO_URI/-/refresh`.
- Git submodules entries in the file tree now link to the submodule repository.

### Fixed

- An issue / edge case where the Code Intelligence management admin page would incorrectly show language servers as `Running` when they had been removed from Docker.
- Log level is respected in lsp-proxy logs.
- Fixed an error where text searches could be routed to a faulty search worker.
- Gitolite integration should correctly detect names which Gitolite would consider to be patterns, and not treat them as repositories.
- repo-updater backs off fetches on a repo that's failing to fetch.
- Attempts to add a repo with an empty string for the name are checked for and ignored.
- Fixed an issue where non-site-admin authenticated users could modify global settings (not site configuration), other organizations' settings, and other users' settings.
- Search results are rendered more eagerly, resulting in fewer blank file previews
- An issue where automatic code intelligence would fail to connect to the underlying `lsp` network, leading to `dial tcp: lookup lang on 0.0.0.0:53: no such host` errors.
- More useful error messages from lsp-proxy when a language server can't get a requested revision of a repository.
- Creation of a new user with the same name as an existing organization (and vice versa) is prevented.

### Removed

## 2.10.5

### Fixed

- Slack notifications for saved searches have been fixed.

## 2.10.4

### Fixed

- Fixed an issue that caused the frontend to return a HTTP 500 and log an error message like:
  ```
  lvl=eror msg="ui HTTP handler error response" method=GET status_code=500 error="Post http://127.0.0.1:3182/repo-lookup: context canceled"
  ```

## 2.10.3

### Fixed

- The SAML AuthnRequest signature when using HTTP redirect binding is now computed using a URL query string with correct ordering of parameters. Previously, the ordering was incorrect and caused errors when the IdP was configured to check the signature in the AuthnRequest.

## 2.10.2

### Fixed

- SAML IdP-initiated login previously failed with the IdP set a RelayState value. This now works.

## 2.10.1

### Changed

- Most `experimentalFeatures` in the site configuration now respond to configuration changes live, without requiring a server restart. As usual, you will be prompted for a restart after saving your configuration changes if one is required.
- Gravatar image avatars are no longer displayed for committers.

## 2.10.0

### Changed

- In the file tree, if a directory that contains only a single directory is expanded, its child directory is now expanded automatically.

### Fixed

- Fixed an issue where `sourcegraph/server` would not start code intelligence containers properly when the `sourcegraph/server` container was shut down non-gracefully.
- Fixed an issue where the file tree would return an error when navigating between repositories.

## 2.9.4

### Changed

- Repo-updater has a new and improved scheduler for periodic repo fetches. If you have problems with it, you can revert to the old behavior by adding `"experimentalFeatures": { "updateScheduler": "disabled" }` to your `config.json`.
- A once-off migration will run changing the layout of cloned repos on disk. This should only affect installations created January 2018 or before. There should be no user visible changes.
- Experimental feature flag "updateScheduler" enables a smarter and less spammy algorithm for automatic repository updates.
- It is no longer possible to disable code intelligence by unsetting the LSP_PROXY environment variable. Instead, code intelligence can be disabled per language on the site admin page (e.g. https://sourcegraph.example.com/site-admin/code-intelligence).
- Bitbucket API requests made by Sourcegraph are now under a self-enforced API rate limit (since Bitbucket Server does not have a concept of rate limiting yet). This will reduce any chance of Sourcegraph slowing down or causing trouble for Bitbucket Server instances connected to it. The limits are: 7,200 total requests/hr, with a bucket size / maximum burst size of 500 requests.
- Global, org, and user settings are now validated against the schema, so invalid settings will be shown in the settings editor with a red squiggly line.
- The `http-header` auth provider now supports being used with other auth providers (still only when `experimentalFeatures.multipleAuthProviders` is `true`).
- Periodic fetches of Gitolite-hosted repositories are now handled internally by repo-updater.

### Added

- The `log.sentry.dsn` field in the site config makes Sourcegraph log application errors to a Sentry instance.
- Two new repository page hotkeys were added: <kbd>r</kbd> to open the repositories menu and <kbd>v</kbd> to open the revision selector.
- Repositories are periodically (~45 days) recloned from the codehost. The codehost can be relied on to give an efficient packing. This is an alternative to running a memory and CPU intensive git gc and git prune.
- The `auth.sessionExpiry` field sets the session expiration age in seconds (defaults to 90 days).

### Fixed

- Fixed a bug in the API console that caused it to display as a blank page in some cases.
- Fixed cases where GitHub rate limit wasn't being respected.
- Fixed a bug where scrolling in references, history, etc. file panels was not possible in Firefox.
- Fixed cases where gitserver directory structure migration could fail/crash.
- Fixed "Generate access token" link on user settings page. Previously, this link would 404.
- Fixed a bug where the search query was not updated in the search bar when searching from the homepage.
- Fixed a possible crash in github-proxy.
- Fixed a bug where file matching for diff search was case sensitive by default.

### Removed

- `SOURCEGRAPH_CONFIG` environment variable has been removed. Site configuration is always read from and written to disk. You can configure the location by providing `SOURCEGRAPH_CONFIG_FILE`. The default path is `/etc/sourcegraph/config.json`.

## 2.9.3

### Changed

- The search results page will merge duplicated lines of context.
- The following deprecated site configuration properties have been removed: `github[].preemptivelyClone`, `gitOriginMap`, `phabricatorURL`, `githubPersonalAccessToken`, `githubEnterpriseURL`, `githubEnterpriseCert`, and `githubEnterpriseAccessToken`.
- The `settings` field in the site config file is deprecated and will not be supported in a future release. Site admins should move those settings (if any) to global settings (in the site admin UI). Global settings are preferred to site config file settings because the former can be applied without needing to restart/redeploy the Sourcegraph server or cluster.

### Fixed

- Fixed a goroutine leak which occurs when search requests are canceled.
- Console output should have fewer spurious line breaks.
- Fixed an issue where it was not possible to override the `StrictHostKeyChecking` SSH option in the SSH configuration.
- Cross-repository code intelligence indexing for non-Go languages is now working again (originally broken in 2.9.2).

## 2.9.1

### Fixed

- Fixed an issue where saving an organization's configuration would hang indefinitely.

## 2.9.0

### Changed

- Hover tooltips were rewritten to fix a couple of issues and are now much more robust, received a new design and show more information.
- The `max:` search flag was renamed to `count:` in 2.8.8, but for backward compatibility `max:` has been added back as a deprecated alias for `count:`.
- Drastically improved the performance / load time of the Code Intelligence site admin page.

### Added

- The site admin code intelligence page now displays an error or reason whenever language servers are unable to be managed from the UI or Sourcegraph API.
- The ability to directly specify the root import path of a repository via `.sourcegraph/config.json` in the repo root, instead of relying on the heuristics of the Go language server to detect it.

### Fixed

- Configuring Bitbucket Server now correctly suppresses the the toast message "Configure repositories and code hosts to add to Sourcegraph."
- A bug where canonical import path comments would not be detected by the Go language server's heuristics under `cmd/` folders.
- Fixed an issue where a repository would only be refreshed on demand by certain user actions (such as a page reload) and would otherwise not be updated when expected.
- If a code host returned a repository-not-found or unauthorized error (to `repo-updater`) for a repository that previously was known to Sourcegraph, then in some cases a misleading "Empty repository" screen was shown. Now the repository is displayed as though it still existed, using cached data; site admins must explicitly delete repositories on Sourcegraph after they have been deleted on the code host.
- Improved handling of GitHub API rate limit exhaustion cases. Cached repository metadata and Git data will be used to provide full functionality during this time, and log messages are more informative. Previously, in some cases, repositories would become inaccessible.
- Fixed an issue where indexed search would sometimes not indicate that there were more results to show for a given file.
- Fixed an issue where the code intelligence admin page would never finish loading language servers.

## 2.9.0-pre0

### Changed

- Search scopes have been consolidated into the "Filters" bar on the search results page.
- Usernames and organization names of up to 255 characters are allowed. Previously the max length was 38.

### Fixed

- The target commit ID of a Git tag object (i.e., not lightweight Git tag refs) is now dereferenced correctly. Previously the tag object's OID was given.
- Fixed an issue where AWS Code Commit would hit the rate limit.
- Fixed an issue where dismissing the search suggestions dropdown did not unfocus previously highlighted suggestions.
- Fixed an issue where search suggestions would appear twice.
- Indexed searches now return partial results if they timeout.
- Git repositories with files whose paths contain `.git` path components are now usable (via indexed and non-indexed search and code intelligence). These corrupt repositories are rare and generally were created by converting some other VCS repository to Git (the Git CLI will forbid creation of such paths).
- Various diff search performance improvements and bug fixes.
- New Phabricator extension versions would used cached stylesheets instead of the upgraded version.
- Fixed an issue where hovers would show an error for Rust and C/C++ files.

### Added

- The `sourcegraph/server` container now emits the most recent log message when redis terminates to make it easier to debug why redis stopped.
- Organization invites (which allow users to invite other users to join organizations) are significantly improved. A new accept-invitation page was added.
- The new help popover allows users to easily file issues in the Sourcegraph public issue tracker and view documentation.
- An issue where Java files would be highlighted incorrectly if they contained JavaDoc blocks with an uneven number of opening/closing `*`s.

### Removed

- The `secretKey` site configuration value is no longer needed. It was only used for generating tokens for inviting a user to an organization. The invitation is now stored in the database associated with the recipient, so a secret token is no longer needed.
- The `experimentalFeatures.searchTimeoutParameter` site configuration value has been removed. It defaulted to `enabled` in 2.8 and it is no longer possible to disable.

### Added

- Syntax highlighting for:
  - TOML files (including Go `Gopkg.lock` and Rust `Cargo.lock` files).
  - Rust files.
  - GraphQL files.
  - Protobuf files.
  - `.editorconfig` files.

## 2.8.9

### Changed

- The "invite user" site admin page was moved to a sub-page of the users page (`/site-admin/users/new`).
- It is now possible for a site admin to create a new user without providing an email address.

### Fixed

- Checks for whether a repo is cloned will no longer exhaust open file pools over time.

### Added

- The Phabricator extension shows code intelligence status and supports enabling / disabling code intelligence for files.

## 2.8.8

### Changed

- Queries for repositories (in the explore, site admin repositories, and repository header dropdown) are matched on case-insensitive substrings, not using fuzzy matching logic.
- HTTP Authorization headers with an unrecognized scheme are ignored; they no longer cause the HTTP request to be rejected with HTTP 401 Unauthorized and an "Invalid Authorization header." error.
- Renamed the `max` search flag to `count`. Searches that specify `count:` will fetch at least that number of results, or the full result set.
- Bumped `lsp-proxy`'s `initialize` timeout to 3 minutes for every language.
- Search results are now sorted by repository and file name.
- More easily accessible "Show more" button at the top of the search results page.
- Results from user satisfaction surveys are now always hosted locally and visible to admins. The `"experimentalFeatures": { "hostSurveysLocally" }` config option has been deprecated.
- If the OpenID Connect authentication provider reports that a user's email address is not verified, the authentication attempt will fail.

### Fixed

- Fixed an issue where the search results page would not update its title.
- The session cookie name is now `sgs` (not `sg-session`) so that Sourcegraph 2.7 and Sourcegraph 2.8 can be run side-by-side temporarily during a rolling update without clearing each other's session cookies.
- Fixed the default hostnames of the C# and R language servers
- Fixed an issue where deleting an organization prevented the creation of organizations with the name of the deleted organization.
- Non-UTF8 encoded files (e.g. ISO-8859-1/Latin1, UTF16, etc) are now displayed as text properly rather than being detected as binary files.
- Improved error message when lsp-proxy's initalize timeout occurs
- Fixed compatibility issues and added [instructions for using Microsoft ADFS 2.1 and 3.0 for SAML authentication](https://docs.sourcegraph.com/admin/auth/saml_with_microsoft_adfs).
- Fixed an issue where external accounts associated with deleted user accounts would still be returned by the GraphQL API. This caused the site admin external accounts page to fail to render in some cases.
- Significantly reduced the number of code host requests for non github.com or gitlab.com repositories.

### Added

- The repository revisions popover now shows the target commit's last-committed/authored date for branches and tags.
- Setting the env var `INSECURE_SAML_LOG_TRACES=1` on the server (or the `sourcegraph-frontend` pod in Kubernetes) causes all SAML requests and responses to be logged, which helps with debugging SAML.
- Site admins can now view user satisfaction surveys grouped by user, in addition to chronological order, and aggregate summary values (including the average score and the net promoter score over the last 30 days) are now displayed.
- The site admin overview page displays the site ID, the primary admin email, and premium feature usage information.
- Added Haskell as an experimental language server on the code intelligence admin page.

## 2.8.0

### Changed

- `gitMaxConcurrentClones` now also limits the concurrency of updates to repos in addition to the initial clone.
- In the GraphQL API, `site.users` has been renamed to `users`, `site.orgs` has been renamed to `organizations`, and `site.repositories` has been renamed to `repositories`.
- An authentication provider must be set in site configuration (see [authentication provider documentation](https://docs.sourcegraph.com/admin/auth)). Previously the server defaulted to builtin auth if none was set.
- If a process dies inside the Sourcegraph container the whole container will shut down. We suggest operators configure a [Docker Restart Policy](https://docs.docker.com/config/containers/start-containers-automatically/#restart-policy-details) or a [Kubernetes Restart Policy](https://kubernetes.io/docs/concepts/workloads/pods/pod-lifecycle/#restart-policy). Previously the container would operate in a degraded mode if a process died.
- Changes to the `auth.public` site config are applied immediately in `sourcegraph/server` (no restart needed).
- The new search timeout behavior is now enabled by default. Set `"experimentalFeatures": {"searchTimeoutParameter": "disabled"}` in site config to disable it.
- Search includes files up to 1MB (previous limit was 512KB for unindexed search and 128KB for indexed search).
- Usernames and email addresses reported by OpenID Connect and SAML auth providers are now trusted, and users will sign into existing Sourcegraph accounts that match on the auth provider's reported username or email.
- The repository sidebar file tree is much, much faster on massive repositories (200,000+ files)
- The SAML authentication provider was significantly improved. Users who were signed in using SAML previously will need to reauthenticate via SAML next time they visit Sourcegraph.
- The SAML `serviceProviderCertificate` and `serviceProviderPrivateKey` site config properties are now optional.

### Fixed

- Fixed an issue where Index Search status page failed to render.
- User data on the site admin Analytics page is now paginated, filterable by a user's recent activity, and searchable.
- The link to the root of a repository in the repository header now preserves the revision you're currently viewing.
- When using the `http-header` auth provider, signin/signup/signout links are now hidden.
- Repository paths beginning with `go/` are no longer reservered by Sourcegraph.
- Interpret `X-Forwarded-Proto` HTTP header when `httpToHttpsRedirect` is set to `load-balanced`.
- Deleting a user account no longer prevents the creation of a new user account with the same username and/or association with authentication provider account (SAML/OpenID/etc.)
- It is now possible for a user to verify an email address that was previously associated with now-deleted user account.
- Diff searches over empty repositories no longer fail (this was not an issue for Sourcegraph cluster deployments).
- Stray `tmp_pack_*` files from interrupted fetches should now go away.
- When multiple `repo:` tokens match the same repo, process @revspec requirements from all of them, not just the first one in the search.

### Removed

- The `ssoUserHeader` site config property (deprecated since January 2018) has been removed. The functionality was moved to the `http-header` authentication provider.
- The experiment flag `showMissingReposEnabled`, which defaulted to enabled, has been removed so it is no longer possible to disable this feature.
- Event-level telemetry has been completely removed from self-hosted Sourcegraph instances. As a result, the `disableTelemetry` site configuration option has been deprecated. The new site-admin Pings page clarifies the only high-level telemetry being sent to Sourcegraph.com.
- The deprecated `adminUsernames` site config property (deprecated since January 2018) has been removed because it is no longer necessary. Site admins can designate other users as site admins in the site admin area, and the first user to sign into a new instance always becomes a site admin (even when using an external authentication provider).

### Added

- The new repository contributors page (linked from the repository homepage) displays the top Git commit authors in a repository, with filtering options.
- Custom language servers in the site config may now specify a `metadata` property containing things like homepage/docs/issues URLs for the language server project, as well as whether or not the language server should be considered experimental (not ready for prime-time). This `metadata` will be displayed in the UI to better communicate the status of a language server project.
- Access tokens now have scopes (which define the set of operations they permit). All access tokens still provide full control of all resources associated with the user account (the `user:all` scope, which is now explicitly displayed).
- The new access token scope `site-admin:sudo` allows the holder to perform any action as any other user. Only site admins may create this token.
- Links to Sourcegraph's changelog have been added to the site admin Updates page and update alert.
- If the site configuration is invalid or uses deprecated properties, a global alert will be shown to all site admins.
- There is now a code intelligence status indicator when viewing files. It contains information about the capabailities of the language server that is providing code intelligence for the file.
- Java code intelligence can now be enabled for repositories that aren't automatically supported using a
  `javaconfig.json` file. For Gradle plugins, this file can be generated using
  the [Javaconfig Gradle plugin](https://docs.sourcegraph.com/extensions/language_servers/java#gradle-execution).
- The new `auth.providers` site config is an array of authentication provider objects. Currently only 1 auth provider is supported. The singular `auth.provider` is deprecated.
- Users authenticated with OpenID Connect are now able to sign out of Sourcegraph (if the provider supports token revocation or the end-session endpoint).
- Users can now specify the number of days, weeks, and months of site activity to query through the GraphQL API.
- Added 14 new experimental language servers on the code intelligence admin page.
- Added `httpStrictTransportSecurity` site configuration option to customize the Strict-Transport-Security HTTP header. It defaults to `max-age=31536000` (one year).
- Added `nameIDFormat` in the `saml` auth provider to set the SAML NameID format. The default changed from transient to persistent.
- (This feature has been removed.) Experimental env var expansion in site config JSON: set `SOURCEGRAPH_EXPAND_CONFIG_VARS=1` to replace `${var}` or `$var` (based on environment variables) in any string value in site config JSON (except for JSON object property names).
- The new (optional) SAML `serviceProviderIssuer` site config property (in an `auth.providers` array entry with `{"type":"saml", ...}`) allows customizing the SAML Service Provider issuer name.
- The site admin area now has an "Auth" section that shows the enabled authentication provider(s) and users' external accounts.

## 2.7.6

### Fixed

- If a user's account is deleted, session cookies for that user are no longer considered valid.

## 2.7.5

### Changed

- When deploying Sourcegraph to Kubernetes, RBAC is now used by default. Most Kubernetes clusters require it. See the Kubernetes installation instructions for more information (including disabling if needed).
- Increased git ssh connection timeout to 30s from 7s.
- The Phabricator integration no longer requires staging areas, but using them is still recommended because it improves performance.

### Fixed

- Fixed an issue where language servers that were not enabled would display the "Restart" button in the Code Intelligence management panel.
- Fixed an issue where the "Update" button in the Code Intelligence management panel would be displayed inconsistently.
- Fixed an issue where toggling a dynamic search scope would not also remove `@rev` (if specified)
- Fixed an issue where where modes that can only be determined by the full filename (not just the file extension) of a path weren't supported (Dockerfiles are the first example of this).
- Fixed an issue where the GraphiQL console failed when variables are specified.
- Indexed search no longer maintains its own git clones. For Kubernetes cluster deployments, this significantly reduces disk size requirements for the indexed-search pod.
- Fixed an issue where language server Docker containers would not be automatically restarted if they crashed (`sourcegraph/server` only).
- Fixed an issue where if the first user on a site authenticated via SSO, the site would remain stuck in uninitialized mode.

### Added

- More detailed progress information is displayed on pages that are waiting for repositories to clone.
- Admins can now see charts with daily, weekly, and monthly unique user counts by visiting the site-admin Analytics page.
- Admins can now host and see results from Sourcegraph user satisfaction surveys locally by setting the `"experimentalFeatures": { "hostSurveysLocally": "enabled"}` site config option. This feature will be enabled for all instances once stable.
- Access tokens are now supported for all authentication providers (including OpenID Connect and SAML, which were previously not supported).
- The new `motd` setting (in global, organization, and user settings) displays specified messages at the top of all pages.
- Site admins may now view all access tokens site-wide (for all users) and revoke tokens from the new access tokens page in the site admin area.

## 2.7.0

### Changed

- Missing repositories no longer appear as search results. Instead, a count of repositories that were not found is displayed above the search results. Hovering over the count will reveal the names of the missing repositories.
- "Show more" on the search results page will now reveal results that have already been fetched (if such results exist) without needing to do a new query.
- The bottom panel (on a file) now shows more tabs, including docstrings, multiple definitions, references (as before), external references grouped by repository, implementations (if supported by the language server), and file history.
- The repository sidebar file tree is much faster on massive repositories (200,000+ files)

### Fixed

- Searches no longer block if the index is unavailable (e.g. after the index pod restarts). Instead, it respects the normal search timeout and reports the situation to the user if the index is not yet available.
- Repository results are no longer returned for filters that are not supported (e.g. if `file:` is part of the search query)
- Fixed an issue where file tree elements may be scrolled out of view on page load.
- Fixed an issue that caused "Could not ensure repository updated" log messages when trying to update a large number of repositories from gitolite.
- When using an HTTP authentication proxy (`"auth.provider": "http-header"`), usernames are now properly normalized (special characters including `.` replaced with `-`). This fixes an issue preventing users from signing in if their username contained these special characters.
- Fixed an issue where the site-admin Updates page would incorrectly report that update checking was turned off when `telemetryDisabled` was set, even as it continued to report new updates.
- `repo:` filters that match multiple repositories and contain a revision specifier now correctly return partial results even if some of the matching repositories don't have a matching revision.
- Removed hardcoded list of supported languages for code intelligence. Any language can work now and support is determined from the server response.
- Fixed an issue where modifying `config.json` on disk would not correctly mark the server as needing a restart.
- Fixed an issue where certain diff searches (with very sparse matches in a repository's history) would incorrectly report no results found.
- Fixed an issue where the `langservers` field in the site-configuration didn't require both the `language` and `address` field to be specified for each entry

### Added

- Users (and site admins) may now create and manage access tokens to authenticate API clients. The site config `auth.disableAccessTokens` (renamed to `auth.accessTokens` in 2.11) disables this new feature. Access tokens are currently only supported when using the `builtin` and `http-header` authentication providers (not OpenID Connect or SAML).
- User and site admin management capabilities for user email addresses are improved.
- The user and organization management UI has been greatly improved. Site admins may now administer all organizations (even those they aren't a member of) and may edit profile info and configuration for all users.
- If SSO is enabled (via OpenID Connect or SAML) and the SSO system provides user avatar images and/or display names, those are now used by Sourcegraph.
- Enable new search timeout behavior by setting `"experimentalFeatures": { "searchTimeoutParameter": "enabled"}` in your site config.
  - Adds a new `timeout:` parameter to customize the timeout for searches. It defaults to 10s and may not be set higher than 1m.
  - The value of the `timeout:` parameter is a string that can be parsed by [time.Duration](https://golang.org/pkg/time/#ParseDuration) (e.g. "100ms", "2s").
  - When `timeout:` is not provided, search optimizes for retuning results as soon as possible and will include slower kinds of results (e.g. symbols) only if they are found quickly.
  - When `timeout:` is provided, all result kinds are given the full timeout to complete.
- A new user settings tokens page was added that allows users to obtain a token that they can use to authenticate to the Sourcegraph API.
- Code intelligence indexes are now built for all repositories in the background, regardless of whether or not they are visited directly by a user.
- Language servers are now automatically enabled when visiting a repository. For example, visiting a Go repository will now automatically download and run the relevant Docker container for Go code intelligence.
  - This change only affects when Sourcegraph is deployed using the `sourcegraph/server` Docker image (not using Kubernetes).
  - You will need to use the new `docker run` command at https://docs.sourcegraph.com/#quickstart in order for this feature to be enabled. Otherwise, you will receive errors in the log about `/var/run/docker.sock` and things will work just as they did before. See https://docs.sourcegraph.com/extensions/language_servers for more information.
- The site admin Analytics page will now display the number of "Code Intelligence" actions each user has made, including hovers, jump to definitions, and find references, on the Sourcegraph webapp or in a code host integration or extension.
- An experimental cross repository jump to definition which consults the OSS index on Sourcegraph.com. This is disabled by default; use `"experimentalFeatures": { "jumpToDefOSSIndex": "enabled" }` in your site configuration to enable it.
- Users can now view Git branches, tags, and commits, and compare Git branches and revisions on Sourcegraph. (The code host icon in the header takes you to the commit on the code host.)
- A new admin panel allows you to view and manage language servers. For Docker deployments, it allows you to enable/disable/update/restart language servers at the click of a button. For cluster deployments, it shows the current status of language servers.
- Users can now tweet their feedback about Sourcegraph when clicking on the feedback smiley located in the navbar and filling out a Twitter feedback form.
- A new button in the repository header toggles on/off the Git history panel for the current file.

## 2.6.8

### Bug fixes

- Searches of `type:repo` now work correctly with "Show more" and the `max` parameter.
- Fixes an issue where the server would crash if the DB was not available upon startup.

## 2.6.7

### Added

- The duration that the frontend waits for the PostgreSQL database to become available is now configurable with the `DB_STARTUP_TIMEOUT` env var (the value is any valid Go duration string).
- Dynamic search filters now suggest exclusions of Go test files, vendored files and node_modules files.

## 2.6.6

### Added

- Authentication to Bitbucket Server using username-password credentials is now supported (in the `bitbucketServer` site config `username`/`password` options), for servers running Bitbucket Server version 2.4 and older (which don't support personal access tokens).

## 2.6.5

### Added

- The externally accessible URL path `/healthz` performs a basic application health check, returning HTTP 200 on success and HTTP 500 on failure.

### Behavior changes

- Read-only forks on GitHub are no longer synced by default. If you want to add a readonly fork, navigate directly to the repository page on Sourcegraph to add it (e.g. https://sourcegraph.mycompany.internal/github.com/owner/repo). This prevents your repositories list from being cluttered with a large number of private forks of a private repository that you have access to. One notable example is https://github.com/EpicGames/UnrealEngine.
- SAML cookies now expire after 90 days. The previous behavior was every 1 hour, which was unintentionally low.

## 2.6.4

### Added

- Improve search timeout error messages
- Performance improvements for searching regular expressions that do not start with a literal.

## 2.6.3

### Bug fixes

- Symbol results are now only returned for searches that contain `type:symbol`

## 2.6.2

### Added

- More detailed logging to help diagnose errors with third-party authentication providers.
- Anchors (such as `#my-section`) in rendered Markdown files are now supported.
- Instrumentation section for admins. For each service we expose pprof, prometheus metrics and traces.

### Bug fixes

- Applies a 1s timeout to symbol search if invoked without specifying `type:` to not block plain text results. No change of behaviour if `type:symbol` is given explicitly.
- Only show line wrap toggle for code-view-rendered files.

## 2.6.1

### Bug fixes

- Fixes a bug where typing in the search query field would modify the expanded state of file search results.
- Fixes a bug where new logins via OpenID Connect would fail with the error `SSO error: ID Token verification failed`.

## 2.6.0

### Added

- Support for [Bitbucket Server](https://www.atlassian.com/software/bitbucket/server) as a codehost. Configure via the `bitbucketServer` site config field.
- Prometheus gauges for git clone queue depth (`src_gitserver_clone_queue`) and git ls-remote queue depth (`src_gitserver_lsremote_queue`).
- Slack notifications for saved searches may now be added for individual users (not just organizations).
- The new search filter `lang:` filters results by programming language (example: `foo lang:go` or `foo -lang:clojure`).
- Dynamic filters: filters generated from your search results to help refine your results.
- Search queries that consist only of `file:` now show files whose path matches the filters (instead of no results).
- Sourcegraph now automatically detects basic `$GOPATH` configurations found in `.envrc` files in the root of repositories.
- You can now configure the effective `$GOPATH`s of a repository by adding a `.sourcegraph/config.json` file to your repository with the contents `{"go": {"GOPATH": ["mygopath"]}}`.
- A new `"blacklistGoGet": ["mydomain.org,myseconddomain.com"]` offers users a quick escape hatch in the event that Sourcegraph is making unwanted `go get` or `git clone` requests to their website due to incorrectly-configured monorepos. Most users will never use this option.
- Search suggestions and results now include symbol results. The new filter `type:symbol` causes only symbol results to be shown.
  Additionally, symbols for a repository can be browsed in the new symbols sidebar.
- You can now expand and collapse all items on a search results page or selectively expand and collapse individual items.

### Configuration changes

- Reduced the `gitMaxConcurrentClones` site config option's default value from 100 to 5, to help prevent too many concurrent clones from causing issues on code hosts.
- Changes to some site configuration options are now automatically detected and no longer require a server restart. After hitting Save in the UI, you will be informed if a server restart is required, per usual.
- Saved search notifications are now only sent to the owner of a saved search (all of an organization's members for an organization-level saved search, or a single user for a user-level saved search). The `notifyUsers` and `notifyOrganizations` properties underneath `search.savedQueries` have been removed.
- Slack webhook URLs are now defined in user/organization JSON settings, not on the organization profile page. Previously defined organization Slack webhook URLs are automatically migrated to the organization's JSON settings.
- The "unlimited" value for `maxReposToSearch` is now `-1` instead of `0`, and `0` now means to use the default.
- `auth.provider` must be set (`builtin`, `openidconnect`, `saml`, `http-header`, etc.) to configure an authentication provider. Previously you could just set the detailed configuration property (`"auth.openIDConnect": {...}`, etc.) and it would implicitly enable that authentication provider.
- The `autoRepoAdd` site configuration property was removed. Site admins can add repositories via site configuration.

### Bug fixes

- Only cross reference index enabled repositories.
- Fixed an issue where search would return results with empty file contents for matches in submodules with indexing enabled. Searching over submodules is not supported yet, so these (empty) results have been removed.
- Fixed an issue where match highlighting would be incorrect on lines that contained multibyte characters.
- Fixed an issue where search suggestions would always link to master (and 404) even if the file only existed on a branch. Now suggestions always link to the revision that is being searched over.
- Fixed an issue where all file and repository links on the search results page (for all search results types) would always link to master branch, even if the results only existed in another branch. Now search results links always link to the revision that is being searched over.
- The first user to sign up for a (not-yet-initialized) server is made the site admin, even if they signed up using SSO. Previously if the first user signed up using SSO, they would not be a site admin and no site admin could be created.
- Fixed an issue where our code intelligence archive cache (in `lsp-proxy`) would not evict items from the disk. This would lead to disks running out of free space.

## 2.5.16, 2.5.17

- Version bump to keep deployment variants in sync.

## 2.5.15

### Bug fixes

- Fixed issue where a Sourcegraph cluster would incorrectly show "An update is available".
- Fixed Phabricator links to repositories
- Searches over a single repository are now less likely to immediately time out the first time they are searched.
- Fixed a bug where `auth.provider == "http-header"` would incorrectly require builtin authentication / block site access when `auth.public == "false"`.

### Phabricator Integration Changes

We now display a "View on Phabricator" link rather than a "View on other code host" link if you are using Phabricator and hosting on GitHub or another code host with a UI. Commit links also will point to Phabricator.

### Improvements to SAML authentication

You may now optionally provide the SAML Identity Provider metadata XML file contents directly, with the `auth.saml` `identityProviderMetadata` site configuration property. (Previously, you needed to specify the URL where that XML file was available; that is still possible and is more common.) The new option is useful for organizations whose SAML metadata is not web-accessible or while testing SAML metadata configuration changes.

## 2.5.13

### Improvements to builtin authentication

When using `auth.provider == "builtin"`, two new important changes mean that a Sourcegraph server will be locked down and only accessible to users who are invited by an admin user (previously, we advised users to place their own auth proxy in front of Sourcegraph servers).

1.  When `auth.provider == "builtin"` Sourcegraph will now by default require an admin to invite users instead of allowing anyone who can visit the site to sign up. Set `auth.allowSignup == true` to retain the old behavior of allowing anyone who can access the site to signup.
2.  When `auth.provider == "builtin"`, Sourcegraph will now respects a new `auth.public` site configuration option (default value: `false`). When `auth.public == false`, Sourcegraph will not allow anyone to access the site unless they have an account and are signed in.

## 2.4.3

### Added

- Code Intelligence support
- Custom links to code hosts with the `links:` config options in `repos.list`

### Changed

- Search by file path enabled by default

## 2.4.2

### Added

- Repository settings mirror/cloning diagnostics page

### Changed

- Repositories added from GitHub are no longer enabled by default. The site admin UI for enabling/disabling repositories is improved.

## 2.4.0

### Added

- Search files by name by including `type:path` in a search query
- Global alerts for configuration-needed and cloning-in-progress
- Better list interfaces for repositories, users, organizations, and threads
- Users can change their own password in settings
- Repository groups can now be specified in settings by site admins, organizations, and users. Then `repogroup:foo` in a search query will search over only those repositories specified for the `foo` repository group.

### Changed

- Log messages are much quieter by default

## 2.3.11

### Added

- Added site admin updates page and update checking
- Added site admin telemetry page

### Changed

- Enhanced site admin panel
- Changed repo- and SSO-related site config property names to be consistent, updated documentation

## 2.3.10

### Added

- Online site configuration editing and reloading

### Changed

- Site admins are now configured in the site admin area instead of in the `adminUsernames` config key or `ADMIN_USERNAMES` env var. Users specified in those deprecated configs will be designated as site admins in the database upon server startup until those configs are removed in a future release.

## 2.3.9

### Fixed

- An issue that prevented creation and deletion of saved queries

## 2.3.8

### Added

- Built-in authentication: you can now sign up without an SSO provider.
- Faster default branch code search via indexing.

### Fixed

- Many performance improvements to search.
- Much log spam has been eliminated.

### Changed

- We optionally read `SOURCEGRAPH_CONFIG` from `$DATA_DIR/config.json`.
- SSH key required to clone repositories from GitHub Enterprise when using a self-signed certificate.

## 0.3 - 13 December 2017

The last version without a CHANGELOG.<|MERGE_RESOLUTION|>--- conflicted
+++ resolved
@@ -25,12 +25,9 @@
 - Sourcegraph now waits for `90s` instead of `5s` for Redis to be available before quitting. This duration is configurable with the new `SRC_REDIS_WAIT_FOR` environment variable.
 - The Sourcegraph Docker image optimized its use of Redis to make start-up significantly faster in certain scenarios (e.g when container restarts were frequent). ([#3300](https://github.com/sourcegraph/sourcegraph/issues/3300), [#2904](https://github.com/sourcegraph/sourcegraph/issues/2904))
 - Upgrading Sourcegraph is officially supported for one minor version increment (e.g., 3.12 -> 3.13). Previously, upgrades from 2 minor versions previous were supported. Please reach out to support@sourcegraph.com if you would like assistance upgrading from a much older version of Sourcegraph.
-<<<<<<< HEAD
 - [Documentation](https://github.com/sourcegraph/deploy-sourcegraph/blob/master/configure/jaeger/README.md) in github.com/sourcegraph/deploy-sourcegraph for deploying Jaeger in Kubernetes clusters running Sourcegraph has been updated to use the [Jaeger Operator](https://www.jaegertracing.io/docs/1.16/operator/), the recommended standard way of deploying Jaeger in a Kubernetes cluster. We recommend existing customers that use Jaeger adopt this new method of deployment. Please reach out to support@sourcegraph.com if you'd like assistance updating.
-=======
 - The GraphQL mutation `previewCampaignPlan` has been renamed to `createCampaignPlan`. This mutation is part of Automation, which is still in beta and behind a feature flag and thus subject to possible breaking changes while we still work on it.
 - The GraphQL field `CampaignPlan.changesets` has been deprecated and will be removed in 3.15. A new field called `CampaignPlan.changesetPlans` has been introduced to make the naming more consistent with the `Campaign.changesetPlans` field. Please use that instead. [#7966](https://github.com/sourcegraph/sourcegraph/pull/7966)
->>>>>>> e4b294f4
 
 ### Fixed
 
