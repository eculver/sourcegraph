--- conflicted
+++ resolved
@@ -3,11 +3,7 @@
 import type {Route} from "react-router";
 import {matchPattern} from "react-router/lib/PatternUtils";
 
-<<<<<<< HEAD
-export type RouteName = "styleguide" | "dashboard" | "tools" | "myRepos" | "def" | "defInfo" | "repo" | "tree" | "blob" | "build" | "builds" | "login" | "signup" | "forgot" | "reset" | "admin" | "adminBuilds";
-=======
-export type RouteName = "dashboard" | "def" | "defInfo" | "repo" | "tree" | "blob" | "build" | "builds" | "login" | "signup" | "forgot" | "reset" | "admin" | "adminBuilds" | "coverage" | "adminCoverage";
->>>>>>> a8d2312d
+export type RouteName = "styleguide" | "dashboard" | "tools" | "myRepos" | "def" | "defInfo" | "repo" | "tree" | "blob" | "build" | "builds" | "login" | "signup" | "forgot" | "reset" | "admin" | "adminBuilds" | "coverage" | "adminCoverage";
 
 export const rel: {[key: RouteName]: string} = {
 	styleguide: "styleguide",
