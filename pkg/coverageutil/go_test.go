--- conflicted
+++ resolved
@@ -6,49 +6,13 @@
 
 func TestGo(testing *testing.T) {
 
-<<<<<<< HEAD
 	testTokenizer(testing,
 		&goTokenizer{},
 		[]*test{
 			{
 				"keywords",
 				"package main",
-				[]Token{{8, "main"}},
+				[]Token{{8, 1, "main"}},
 			},
 		})
-=======
-	type test struct {
-		name     string
-		source   string
-		expected []Token
-	}
-	tests := []*test{
-		{
-			"keywords",
-			"package main",
-			[]Token{{8, 1, "main"}},
-		},
-	}
-	tokenizer := &javaTokenizer{}
-	for _, t := range tests {
-		tokenizer.Init([]byte(t.source))
-		defer tokenizer.Done()
-		actual := make([]*Token, 0)
-		for {
-			tok := tokenizer.Next()
-			if tok == nil {
-				break
-			}
-			actual = append(actual, tok)
-		}
-		if len(actual) != len(t.expected) {
-			testing.Fatalf("%s: Expected %d tokens, got %d instead", t.name, len(t.expected), len(actual))
-		}
-		for i, tok := range actual {
-			if tok.Offset != t.expected[i].Offset || tok.Line != t.expected[i].Line || tok.Text != t.expected[i].Text {
-				testing.Errorf("%s: Expected %d %d (%s), got %d %d (%s) instead", t.name, t.expected[i].Offset, t.expected[i].Line, t.expected[i].Text, tok.Offset, tok.Line, tok.Text)
-			}
-		}
-	}
->>>>>>> 12f76fdf
 }